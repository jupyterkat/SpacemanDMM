use proc_macro::TokenStream;
use proc_macro2::TokenStream as TokenStream2;
use quote::{quote, quote_spanned};
use syn::ext::IdentExt;
use syn::parse::{Parse, ParseStream};
use syn::punctuated::Punctuated;
use syn::spanned::Spanned;
use syn::*;

#[derive(Clone, Default)]
struct Header {
    attrs: Vec<Attribute>,
    path: Vec<Ident>,
}

impl Header {
    fn parse_mut(&mut self, input: ParseStream) -> Result<()> {
        self.attrs.extend(Attribute::parse_outer(input)?);

        if input.peek(Ident) {
            self.path.push(Ident::parse_any(input)?);
        }
        while input.peek(Token![/]) {
            input.parse::<Token![/]>()?;
            self.path.push(Ident::parse_any(input)?);
        }

        Ok(())
    }
}

impl Parse for Header {
    fn parse(input: ParseStream) -> Result<Self> {
        let mut header = Self::default();
        header.parse_mut(input)?;
        Ok(header)
    }
}

struct ProcArgument {
    name: Ident,
}

impl Parse for ProcArgument {
    fn parse(input: ParseStream) -> Result<Self> {
        let name = Ident::parse_any(input)?;
        if input.peek(Token![=]) {
            input.parse::<Token![=]>()?;
            input.parse::<Expr>()?;
        }
        Ok(ProcArgument { name })
    }
}

enum EntryBody {
    None,
    Variable(Option<Box<Expr>>),
    Proc(Punctuated<ProcArgument, Token![,]>),
}

impl EntryBody {
    fn parse_with_path(path: &[Ident], input: ParseStream) -> Result<Self> {
        if input.peek(Token![=]) {
            input.parse::<Token![=]>()?;
            Ok(EntryBody::Variable(Some(Box::new(input.parse::<Expr>()?))))
        } else if input.peek(syn::token::Paren) {
            let content;
            parenthesized!(content in input);
            Ok(EntryBody::Proc(
<<<<<<< HEAD
                content.parse_terminated(ProcArgument::parse)?,
=======
                content.parse_terminated(ProcArgument::parse, Token![,])?,
>>>>>>> 5f92a24b
            ))
        } else if path.iter().any(|i| i == "var") {
            Ok(EntryBody::Variable(None))
        } else {
            Ok(EntryBody::None)
        }
    }
}

struct BuiltinEntry {
    header: Header,
    body: EntryBody,
}

impl Parse for BuiltinEntry {
    fn parse(input: ParseStream) -> Result<Self> {
        let header: Header = input.parse()?;
        let body = EntryBody::parse_with_path(&header.path, input)?;

        input.parse::<Token![;]>()?;
        Ok(BuiltinEntry { header, body })
    }
}

struct BuiltinsTable(Vec<BuiltinEntry>);

impl BuiltinsTable {
    fn parse_with_header_into(
        vec: &mut Vec<BuiltinEntry>,
        header: &Header,
        input: ParseStream,
    ) -> Result<()> {
        while !input.is_empty() {
            let mut new_header = header.clone();
            new_header.parse_mut(input)?;
            if input.peek(syn::token::Brace) {
                let content;
                braced!(content in input);
                BuiltinsTable::parse_with_header_into(vec, &new_header, &content)?;
            } else {
                let body = EntryBody::parse_with_path(&new_header.path, input)?;
                input.parse::<Token![;]>()?;
                vec.push(BuiltinEntry {
                    header: new_header,
                    body,
                });
            }
        }
        Ok(())
    }
}

impl Parse for BuiltinsTable {
    fn parse(input: ParseStream) -> Result<Self> {
        let mut vec = Vec::new();
        BuiltinsTable::parse_with_header_into(&mut vec, &Default::default(), input)?;
        Ok(BuiltinsTable(vec))
    }
}

struct DocComment(LitStr);
impl Parse for DocComment {
    fn parse(input: ParseStream) -> Result<Self> {
        input.parse::<Token![=]>()?;
        let lit = input.parse::<LitStr>()?;
        Ok(DocComment(lit))
    }
}

#[proc_macro]
pub fn builtins_table(input: TokenStream) -> TokenStream {
    let builtins = parse_macro_input!(input as BuiltinsTable).0;

    let mut output = Vec::new();
    for entry in builtins {
        let span = entry.header.path.first().unwrap().span();
        let lit_strs: Vec<_> = entry
            .header
            .path
            .into_iter()
            .map(|x| LitStr::new(&x.to_string(), x.span()))
            .collect();
        let path = quote! {
            &[ #(#lit_strs),* ]
        };

        let mut markdown = String::new();
        let mut markdown_span = None;

        let mut attr_calls = TokenStream2::new();
        for attr in entry.header.attrs {
            let attr_span = attr.span();
            let path = attr.path();
            let ident = &path.segments.last().unwrap().ident;
            let dm_ref = attr.meta.require_list().expect("no list").tokens.clone();
            if ident == "doc" {
                markdown_span = Some(attr_span);
                markdown.push_str(&syn::parse2::<DocComment>(dm_ref).unwrap().0.value());
                markdown.push('\n');
            } else {
                attr_calls.extend(quote_spanned! { attr_span => .docs.#path });
                attr_calls.extend(quote_spanned! { attr_span => (#dm_ref)});
            }
        }

        if let Some(markdown_span) = markdown_span {
            let lit = LitStr::new(&markdown, span);
            attr_calls.extend(quote_spanned! { markdown_span => .docs.doc(#lit) });
        }

        let line = match entry.body {
            EntryBody::None => {
                quote_spanned! { span =>
                    tree.add_builtin_type(#path) #attr_calls;
                }
            }
            EntryBody::Variable(None) => {
                quote_spanned! { span =>
                    tree.add_builtin_var(#path, None) #attr_calls;
                }
            }
            EntryBody::Variable(Some(expr)) => {
                quote_spanned! { span =>
                    tree.add_builtin_var(#path, Some(#expr)) #attr_calls;
                }
            }
            EntryBody::Proc(args) => {
                let args: Vec<_> = args
                    .into_iter()
                    .map(|x| LitStr::new(&x.name.to_string(), x.name.span()))
                    .collect();
                quote_spanned! { span =>
                    tree.add_builtin_proc(#path, &[ #(#args),* ]) #attr_calls;
                }
            }
        };
        output.push(line);
    }

    output.into_iter().flat_map(TokenStream::from).collect()
}<|MERGE_RESOLUTION|>--- conflicted
+++ resolved
@@ -67,11 +67,7 @@
             let content;
             parenthesized!(content in input);
             Ok(EntryBody::Proc(
-<<<<<<< HEAD
-                content.parse_terminated(ProcArgument::parse)?,
-=======
                 content.parse_terminated(ProcArgument::parse, Token![,])?,
->>>>>>> 5f92a24b
             ))
         } else if path.iter().any(|i| i == "var") {
             Ok(EntryBody::Variable(None))
