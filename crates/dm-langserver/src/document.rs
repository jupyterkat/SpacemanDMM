--- conflicted
+++ resolved
@@ -2,11 +2,7 @@
 //! language server protocol.
 #![allow(dead_code)]
 
-<<<<<<< HEAD
-=======
 use jsonrpc_core as jsonrpc;
-
->>>>>>> 5f92a24b
 use std::borrow::Cow;
 use std::collections::HashMap;
 use std::io::{self, BufRead, Read};
