--- conflicted
+++ resolved
@@ -2,14 +2,10 @@
 
 use std::collections::HashMap;
 
-<<<<<<< HEAD
-=======
-use dreammaker as dm;
-
->>>>>>> 5f92a24b
 use dm::ast::*;
 use dm::objtree::*;
 use dm::Location;
+use dreammaker as dm;
 
 use ahash::RandomState;
 
@@ -57,16 +53,12 @@
                 if let Some(ref expr) = var.value.expression {
                     let mut walk = WalkProc::from_ty(&mut tab, objtree, ty);
                     let type_hint = match ty.get_var_declaration(name) {
-<<<<<<< HEAD
                         Some(decl) => walk
                             .static_type(decl.location, &decl.var_type.type_path)
                             .basic_type(),
-=======
-                        Some(decl) => walk.static_type(&decl.var_type.type_path).basic_type(),
->>>>>>> 5f92a24b
                         None => None,
                     };
-                    walk.visit_expression(expr, type_hint);
+                    walk.visit_expression(var.value.location, expr, type_hint);
                 }
             }
 
@@ -235,10 +227,10 @@
 
     pub fn run(&mut self, proc: ProcRef<'o>, block: &'o [Spanned<Statement>]) {
         for param in proc.get().parameters.iter() {
-            let ty = self.static_type(&param.var_type.type_path);
+            let ty = self.static_type(param.location, &param.var_type.type_path);
             self.use_type(param.location, &ty);
             if let Some(expr) = &param.default {
-                self.visit_expression(expr, None);
+                self.visit_expression(param.location, expr, None);
             }
             self.local_vars.insert(
                 param.name.to_owned(),
@@ -260,41 +252,29 @@
     fn visit_statement(&mut self, location: Location, statement: &'o Statement) {
         match statement {
             Statement::Expr(expr) => {
-<<<<<<< HEAD
                 self.visit_expression(location, expr, None);
-=======
-                self.visit_expression(expr, None);
->>>>>>> 5f92a24b
             }
             Statement::Return(expr) => {
                 let dot = self.local_vars.get(".").unwrap().symbol;
                 self.tab.use_symbol(dot, location);
                 if let Some(expr) = expr {
-                    self.visit_expression(expr, None);
+                    self.visit_expression(location, expr, None);
                 }
             }
             Statement::Throw(expr) => {
-<<<<<<< HEAD
                 self.visit_expression(location, expr, None);
-=======
-                self.visit_expression(expr, None);
->>>>>>> 5f92a24b
             }
             Statement::While { condition, block } => {
-                self.visit_expression(condition, None);
+                self.visit_expression(location, condition, None);
                 self.visit_block(block);
             }
             Statement::DoWhile { block, condition } => {
                 self.visit_block(block);
-<<<<<<< HEAD
                 self.visit_expression(condition.location, &condition.elem, None);
-=======
-                self.visit_expression(&condition.elem, None);
->>>>>>> 5f92a24b
             }
             Statement::If { arms, else_arm } => {
                 for (condition, ref block) in arms.iter() {
-                    self.visit_expression(&condition.elem, None);
+                    self.visit_expression(condition.location, &condition.elem, None);
                     self.visit_block(block);
                 }
                 if let Some(else_arm) = else_arm {
@@ -314,7 +294,7 @@
                     self.visit_statement(location, init);
                 }
                 if let Some(test) = test {
-                    self.visit_expression(test, None);
+                    self.visit_expression(location, test, None);
                 }
                 if let Some(inc) = inc {
                     self.visit_statement(location, inc);
@@ -330,7 +310,7 @@
                     ..
                 } = &**for_list;
                 if let Some(in_list) = in_list {
-                    self.visit_expression(in_list, None);
+                    self.visit_expression(location, in_list, None);
                 }
                 if let Some(var_type) = var_type {
                     self.visit_var(location, var_type, name, None);
@@ -346,13 +326,9 @@
                     step,
                     block,
                 } = &**for_range;
-<<<<<<< HEAD
                 self.visit_expression(location, end, None);
-=======
-                self.visit_expression(end, None);
->>>>>>> 5f92a24b
                 if let Some(step) = step {
-                    self.visit_expression(step, None);
+                    self.visit_expression(location, step, None);
                 }
                 if let Some(var_type) = var_type {
                     self.visit_var(location, var_type, name, Some(start));
@@ -368,7 +344,7 @@
             Statement::Setting { .. } => {}
             Statement::Spawn { delay, block } => {
                 if let Some(delay) = delay {
-                    self.visit_expression(delay, None);
+                    self.visit_expression(location, delay, None);
                 }
                 self.visit_block(block);
             }
@@ -377,24 +353,16 @@
                 cases,
                 default,
             } => {
-<<<<<<< HEAD
                 self.visit_expression(location, input, None);
-=======
-                self.visit_expression(input, None);
->>>>>>> 5f92a24b
                 for (case, ref block) in cases.iter() {
                     for case_part in case.elem.iter() {
                         match case_part {
                             dm::ast::Case::Exact(expr) => {
-<<<<<<< HEAD
                                 self.visit_expression(case.location, expr, None);
-=======
-                                self.visit_expression(expr, None);
->>>>>>> 5f92a24b
                             }
                             dm::ast::Case::Range(start, end) => {
-                                self.visit_expression(start, None);
-                                self.visit_expression(end, None);
+                                self.visit_expression(case.location, start, None);
+                                self.visit_expression(case.location, end, None);
                             }
                         }
                     }
@@ -430,11 +398,7 @@
             Statement::Crash(_) => {}
             Statement::Label { name: _, block } => self.visit_block(block),
             Statement::Del(expr) => {
-<<<<<<< HEAD
                 self.visit_expression(location, expr, None);
-=======
-                self.visit_expression(expr, None);
->>>>>>> 5f92a24b
             }
         }
     }
@@ -450,14 +414,10 @@
         name: &str,
         value: Option<&'o Expression>,
     ) {
-<<<<<<< HEAD
         let ty = self.static_type(location, &var_type.type_path);
-=======
-        let ty = self.static_type(&var_type.type_path);
->>>>>>> 5f92a24b
         self.use_type(location, &ty);
         if let Some(expr) = value {
-            self.visit_expression(expr, ty.basic_type());
+            self.visit_expression(location, expr, ty.basic_type());
         }
         self.local_vars.insert(
             name.to_owned(),
@@ -479,15 +439,10 @@
         }
     }
 
-<<<<<<< HEAD
     #[allow(clippy::only_used_in_recursion)]
     fn visit_expression(
         &mut self,
         location: Location,
-=======
-    fn visit_expression(
-        &mut self,
->>>>>>> 5f92a24b
         expression: &'o Expression,
         type_hint: Option<TypeRef<'o>>,
     ) -> StaticType<'o> {
@@ -508,29 +463,24 @@
                 // It appears that DM does this in more cases than this, but
                 // this is the only case I've seen it used in the wild.
                 // ex: var/datum/cache_entry/E = cache[key] || new
-                let lty = self.visit_expression(lhs, type_hint);
-                let rty = self.visit_expression(rhs, type_hint);
+                let lty = self.visit_expression(location, lhs, type_hint);
+                let rty = self.visit_expression(location, rhs, type_hint);
                 self.visit_binary(lty, rty, BinaryOp::Or)
             }
             Expression::BinaryOp { op, lhs, rhs } => {
-                let lty = self.visit_expression(lhs, None);
-                let rty = self.visit_expression(rhs, None);
+                let lty = self.visit_expression(location, lhs, None);
+                let rty = self.visit_expression(location, rhs, None);
                 self.visit_binary(lty, rty, *op)
             }
             Expression::AssignOp { lhs, rhs, .. } => {
-<<<<<<< HEAD
                 let lhs = self.visit_expression(location, lhs, None);
                 self.visit_expression(location, rhs, lhs.basic_type())
-=======
-                let lhs = self.visit_expression(lhs, None);
-                self.visit_expression(rhs, lhs.basic_type())
->>>>>>> 5f92a24b
             }
             Expression::TernaryOp { cond, if_, else_ } => {
                 // TODO: be sensible
-                self.visit_expression(cond, None);
-                let ty = self.visit_expression(if_, type_hint);
-                self.visit_expression(else_, type_hint);
+                self.visit_expression(location, cond, None);
+                let ty = self.visit_expression(location, if_, type_hint);
+                self.visit_expression(location, else_, type_hint);
                 ty
             }
         }
@@ -543,7 +493,7 @@
         }
         if let Some(decl) = self.ty.get_var_declaration(unscoped_name) {
             self.tab.use_symbol(decl.id, location);
-            self.static_type(&decl.var_type.type_path)
+            self.static_type(location, &decl.var_type.type_path)
         } else {
             StaticType::None
         }
@@ -563,7 +513,7 @@
             Term::Resource(_) => StaticType::None,
             Term::As(_) => StaticType::None,
 
-            Term::Expr(expr) => self.visit_expression(expr, type_hint),
+            Term::Expr(expr) => self.visit_expression(location, expr, type_hint),
             Term::Prefab(prefab) => {
                 self.visit_prefab(location, prefab);
                 StaticType::None
@@ -571,7 +521,7 @@
             Term::InterpString(_, parts) => {
                 for (ref expr, _) in parts.iter() {
                     if let Some(expr) = expr {
-                        self.visit_expression(expr, None);
+                        self.visit_expression(location, expr, None);
                     }
                 }
                 StaticType::None
@@ -622,7 +572,7 @@
 
             Term::List(args) => {
                 // TODO: use /proc/list
-                self.visit_arguments(args);
+                self.visit_arguments(location, args);
                 StaticType::List {
                     list: self.objtree.expect("/list"),
                     keys: Box::new(StaticType::None),
@@ -630,9 +580,9 @@
             }
             Term::Locate { args, in_list } => {
                 // TODO: use /proc/locate
-                self.visit_arguments(args);
+                self.visit_arguments(location, args);
                 if let Some(ref expr) = in_list {
-                    self.visit_expression(expr, None);
+                    self.visit_expression(location, expr, None);
                 }
                 StaticType::None
             }
@@ -642,9 +592,9 @@
                 in_list,
             } => {
                 // TODO: use /proc/input
-                self.visit_arguments(args);
+                self.visit_arguments(location, args);
                 if let Some(ref expr) = in_list {
-                    self.visit_expression(expr, None);
+                    self.visit_expression(location, expr, None);
                 }
                 StaticType::None
             }
@@ -652,16 +602,16 @@
                 // TODO: use /proc/pick
                 for (weight, value) in args.iter() {
                     if let Some(ref weight) = weight {
-                        self.visit_expression(weight, None);
+                        self.visit_expression(location, weight, None);
                     }
-                    self.visit_expression(value, None);
+                    self.visit_expression(location, value, None);
                 }
                 StaticType::None
             }
             Term::DynamicCall(args_1, args_2) => {
                 // TODO: use /proc/call
-                self.visit_arguments(args_1);
-                self.visit_arguments(args_2);
+                self.visit_arguments(location, args_1);
+                self.visit_arguments(location, args_2);
                 StaticType::None
             }
             Term::ExternalCall {
@@ -669,15 +619,9 @@
                 function_name,
                 args,
             } => {
-<<<<<<< HEAD
                 self.visit_expression(location, library_name, None);
                 self.visit_expression(location, function_name, None);
                 self.visit_arguments(location, args);
-=======
-                self.visit_expression(library_name, None);
-                self.visit_expression(function_name, None);
-                self.visit_arguments(args);
->>>>>>> 5f92a24b
                 StaticType::None
             }
 
@@ -685,19 +629,18 @@
                 if let Some(proc) = self.objtree.root().get_proc(name) {
                     self.visit_call(location, self.objtree.root(), proc, args, false)
                 } else {
-                    self.visit_arguments(args);
+                    self.visit_arguments(location, args);
                     StaticType::None
                 }
             }
             Term::GlobalIdent(name) => {
                 if let Some(decl) = self.objtree.root().get_var_declaration(name) {
                     self.tab.use_symbol(decl.id, location);
-                    self.static_type(&decl.var_type.type_path)
+                    self.static_type(location, &decl.var_type.type_path)
                 } else {
                     StaticType::None
                 }
             }
-<<<<<<< HEAD
             Term::__TYPE__ => {
                 self.tab.use_symbol(self.ty.id, location);
                 StaticType::None
@@ -718,8 +661,6 @@
                 self.tab.use_symbol(implied_type.id, location);
                 StaticType::Type(implied_type)
             }
-=======
->>>>>>> 5f92a24b
         }
     }
 
@@ -764,15 +705,11 @@
                     let mut type_hint = None;
                     if let Some(decl) = nav.ty().get_var_declaration(key) {
                         self.tab.use_symbol(decl.id, location);
-<<<<<<< HEAD
                         type_hint = self
                             .static_type(location, &decl.var_type.type_path)
                             .basic_type();
-=======
-                        type_hint = self.static_type(&decl.var_type.type_path).basic_type();
->>>>>>> 5f92a24b
                     }
-                    self.visit_expression(expr, type_hint);
+                    self.visit_expression(location, expr, type_hint);
                 }
             }
             Some(nav.ty())
@@ -790,7 +727,7 @@
         if let Some(ty) = lhs.basic_type() {
             if let Some(decl) = ty.get_var_declaration(name) {
                 self.tab.use_symbol(decl.id, location);
-                self.static_type(&decl.var_type.type_path)
+                self.static_type(location, &decl.var_type.type_path)
             } else {
                 StaticType::None
             }
@@ -808,7 +745,7 @@
         match rhs {
             Follow::Unary(op) => self.visit_unary(lhs, *op),
             Follow::Index(_, expr) => {
-                self.visit_expression(expr, None);
+                self.visit_expression(location, expr, None);
                 // TODO: call operator[] or operator[]=
                 // TODO: differentiate between L[1] and L[non_numeric_key]
                 match lhs {
@@ -823,11 +760,11 @@
                     if let Some(proc) = ty.get_proc(name) {
                         self.visit_call(location, ty, proc, arguments, false)
                     } else {
-                        self.visit_arguments(arguments);
+                        self.visit_arguments(location, arguments);
                         StaticType::None
                     }
                 } else {
-                    self.visit_arguments(arguments);
+                    self.visit_arguments(location, arguments);
                     StaticType::None
                 }
             }
@@ -895,13 +832,13 @@
                 }
             }
 
-            self.visit_expression(argument_value, None);
+            self.visit_expression(location, argument_value, None);
         }
 
         StaticType::None
     }
 
-    fn visit_arguments(&mut self, args: &'o [Expression]) {
+    fn visit_arguments(&mut self, location: Location, args: &'o [Expression]) {
         for arg in args {
             let mut argument_value = arg;
             if let Expression::AssignOp {
@@ -919,16 +856,12 @@
                 }
             }
 
-            self.visit_expression(argument_value, None);
-        }
-    }
-
-<<<<<<< HEAD
+            self.visit_expression(location, argument_value, None);
+        }
+    }
+
     #[allow(clippy::only_used_in_recursion)]
     fn static_type(&mut self, location: Location, mut of: &[String]) -> StaticType<'o> {
-=======
-    fn static_type(&mut self, mut of: &[String]) -> StaticType<'o> {
->>>>>>> 5f92a24b
         while !of.is_empty()
             && [
                 "static",
@@ -948,7 +881,7 @@
         if of.is_empty() {
             StaticType::None
         } else if of[0] == "list" {
-            let keys = self.static_type(&of[1..]);
+            let keys = self.static_type(location, &of[1..]);
             StaticType::List {
                 list: self.objtree.expect("/list"),
                 keys: Box::new(keys),
