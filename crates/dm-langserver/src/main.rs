//! DreamMaker language server.
//!
//! Based on:
//!
//! * https://langserver.org/
//! * https://microsoft.github.io/language-server-protocol/specification
//! * https://github.com/rust-lang-nursery/rls
#![deny(unsafe_code)]

<<<<<<< HEAD
extern crate serde;
extern crate serde_json;
extern crate url;
#[macro_use]
extern crate serde_derive;
extern crate dreamchecker;
extern crate dreammaker as dm;
extern crate interval_tree;
extern crate jsonrpc_core as jsonrpc;
extern crate libc;
extern crate lsp_types;
extern crate regex;
#[macro_use]
extern crate lazy_static;

=======
#[macro_use]
extern crate serde_derive;
#[macro_use]
extern crate lazy_static;

use dreammaker as dm;
use jsonrpc_core as jsonrpc;

>>>>>>> 5f92a24b
#[macro_use]
mod macros;
mod background;
mod color;
mod completion;
mod document;
mod extras;
mod find_references;
mod jrpc_io;
mod symbol_search;

mod debugger;

use std::collections::hash_map::Entry;
use std::collections::{HashMap, HashSet, VecDeque};
use std::path::PathBuf;
use std::rc::Rc;
use std::sync::{Arc, Mutex};

use jsonrpc::{Call, Output, Request, Response};
use lsp_types::MessageType;
use url::Url;

use dm::annotation::{Annotation, AnnotationTree};
use dm::objtree::TypeRef;
use dm::FileId;

use ahash::RandomState;

fn main() {
    std::env::set_var("RUST_BACKTRACE", "1");

    eprintln!(
        "dm-langserver {}  Copyright (C) 2017-2023  Tad Hardesty",
        env!("CARGO_PKG_VERSION")
    );
    eprintln!("This program comes with ABSOLUTELY NO WARRANTY. This is free software,");
    eprintln!("and you are welcome to redistribute it under the conditions of the GNU");
    eprintln!("General Public License version 3.");
    eprintln!();
    match std::env::current_exe() {
        Ok(path) => eprintln!("executable: {}", path.display()),
        Err(e) => eprintln!("exe check failure: {}", e),
    }
    eprint!(
        "{}",
        include_str!(concat!(env!("OUT_DIR"), "/build-info.txt"))
    );
    #[cfg(extools_bundle)]
    {
        eprintln!("extools commit: {}", env!("EXTOOLS_COMMIT_HASH"));
    }
    #[cfg(auxtools_bundle)]
    {
        eprintln!("auxtools commit: {}", env!("AUXTOOLS_COMMIT_HASH"));
    }
    match std::env::current_dir() {
        Ok(path) => eprintln!("directory: {}", path.display()),
        Err(e) => eprintln!("dir check failure: {}", e),
    }

    let mut args = std::env::args();
    let _ = args.next(); // skip executable name
    if let Some(arg) = args.next() {
        if arg == "--debugger" {
            return debugger::debugger_main(args);
        } else if arg == "--version" {
            return;
        } else {
            panic!("unknown argument {:?}", arg);
        }
    }

    let context = dm::Context::default();
    let mut engine = Engine::new(&context);
    jrpc_io::run_until_stdin_eof(|message| engine.handle_input(message));
    engine.exit(0);
}

const VERSION: Option<jsonrpc::Version> = Some(jsonrpc::Version::V2);

#[derive(PartialEq)]
enum InitStatus {
    Starting,
    Running,
    ShuttingDown,
}

type Span = interval_tree::RangeInclusive<dm::Location>;

#[derive(Default, Debug)]
struct ClientCaps {
    related_info: bool,
    label_offset_support: bool,
    object_tree: bool,
}

impl ClientCaps {
    fn parse(caps: &lsp_types::ClientCapabilities) -> ClientCaps {
        let mut this = ClientCaps::default();
        if let Some(ref text_document) = caps.text_document {
            if let Some(ref signature_help) = text_document.signature_help {
                if let Some(ref signature_information) = signature_help.signature_information {
                    if let Some(ref parameter_information) =
                        signature_information.parameter_information
                    {
                        if let Some(label_offset_support) =
                            parameter_information.label_offset_support
                        {
                            this.label_offset_support = label_offset_support;
                        }
                    }
                }
            }

            if let Some(ref publish_diagnostics) = text_document.publish_diagnostics {
                if let Some(related_info) = publish_diagnostics.related_information {
                    this.related_info = related_info;
                }
            }
        }
        if let Some(ref experimental) = caps.experimental {
            if let Some(dreammaker) = experimental.get("dreammaker") {
                if let Some(object_tree) = dreammaker.get("objectTree") {
                    if let Some(value) = object_tree.as_bool() {
                        this.object_tree = value;
                    }
                }
            }
        }
        this
    }
}

#[derive(Default)]
struct DiagnosticsTracker {
    sent: HashSet<Url, RandomState>,
}

impl DiagnosticsTracker {
    fn file_url(root: Option<&Url>, file_list: &dm::FileList, file: dm::FileId) -> Option<Url> {
        let fname_string = file_list.get_path(file).display().to_string();
        if let Some(root) = root {
            root.join(&fname_string).ok()
        } else {
            Url::parse(&fname_string).ok()
        }
    }

    fn build(
        root: Option<&Url>,
        file_list: &dm::FileList,
        errors: &[dm::DMError],
        related_info: bool,
    ) -> HashMap<Url, Vec<lsp_types::Diagnostic>, RandomState> {
        let mut map: HashMap<_, Vec<_>, RandomState> = HashMap::with_hasher(RandomState::default());
        for error in errors.iter() {
            let loc = error.location();
            let related_information = if !related_info || error.notes().is_empty() {
                None
            } else {
                let mut notes = Vec::with_capacity(error.notes().len());
                for note in error.notes().iter() {
                    let Some(uri) =
                        DiagnosticsTracker::file_url(root, file_list, note.location().file)
                    else {
                        continue;
                    };
                    notes.push(lsp_types::DiagnosticRelatedInformation {
                        location: lsp_types::Location {
                            uri,
                            range: location_to_range(note.location()),
                        },
                        message: note.description().to_owned(),
                    });
                }
                Some(notes)
            };
            let diag = lsp_types::Diagnostic {
                message: error.description().to_owned(),
                severity: Some(convert_severity(error.severity())),
                range: location_to_range(loc),
                source: component_to_source(error.component()),
                code: convert_errorcode(error.errortype()),
                related_information,
                ..Default::default()
<<<<<<< HEAD
            };
            let Some(uri) = DiagnosticsTracker::file_url(root, file_list, loc.file) else {
                continue;
            };
=======
            };
            let Some(uri) = DiagnosticsTracker::file_url(root, file_list, loc.file) else {
                continue;
            };
>>>>>>> 5f92a24b
            map.entry(uri).or_insert_with(Default::default).push(diag);

            if !related_info {
                // Fallback in case the client does not support related info
                for note in error.notes().iter() {
                    let diag = lsp_types::Diagnostic {
                        message: note.description().to_owned(),
                        severity: Some(lsp_types::DiagnosticSeverity::INFORMATION),
                        range: location_to_range(note.location()),
                        source: component_to_source(error.component()),
                        ..Default::default()
<<<<<<< HEAD
                    };
                    let Some(uri) =
                        DiagnosticsTracker::file_url(root, file_list, note.location().file)
                    else {
                        continue;
                    };
=======
                    };
                    let Some(uri) =
                        DiagnosticsTracker::file_url(root, file_list, note.location().file)
                    else {
                        continue;
                    };
>>>>>>> 5f92a24b
                    map.entry(uri).or_insert_with(Default::default).push(diag);
                }
            }
        }
        map
    }

    fn send(&mut self, map: HashMap<Url, Vec<lsp_types::Diagnostic>, RandomState>) {
        let mut new_sent = HashSet::with_capacity_and_hasher(map.len(), RandomState::default());
        for (url, diagnostics) in map {
            self.sent.remove(&url); // don't erase below
            new_sent.insert(url.clone());
            issue_notification::<lsp_types::notification::PublishDiagnostics>(
                lsp_types::PublishDiagnosticsParams {
                    uri: url,
                    diagnostics,
                    version: None,
                },
            );
        }

        // erase diagnostics for files which no longer have any
        for url in std::mem::replace(&mut self.sent, new_sent) {
            issue_notification::<lsp_types::notification::PublishDiagnostics>(
                lsp_types::PublishDiagnosticsParams {
                    uri: url.clone(),
                    diagnostics: Vec::new(),
                    version: None,
                },
            );
        }
    }
}

struct Engine<'a> {
    docs: document::DocumentStore,

    status: InitStatus,
    parent_pid: u32,
    threads: Vec<std::thread::JoinHandle<()>>,
    root: Option<Url>,

    context: &'a dm::Context,
    defines: Option<dm::preprocessor::DefineHistory>,
    objtree: Arc<dm::objtree::ObjectTree>,
    references_table: background::Background<find_references::ReferencesTable>,

    annotations: HashMap<Url, (FileId, FileId, Rc<AnnotationTree>), RandomState>,
    diagnostics_tracker: Arc<Mutex<DiagnosticsTracker>>,

    client_caps: ClientCaps,
    extools_dll: Option<String>,
    debug_server_dll: Option<String>,
}

impl<'a> Engine<'a> {
    fn new(context: &'a dm::Context) -> Self {
        Engine {
            docs: Default::default(),

            status: InitStatus::Starting,
            parent_pid: 0,
            threads: Default::default(),
            root: None,

            context,
            defines: None,
            objtree: Default::default(),
            references_table: Default::default(),

            annotations: Default::default(),
            diagnostics_tracker: Arc::new(Mutex::new(Default::default())),

            client_caps: Default::default(),
            extools_dll: None,
            debug_server_dll: None,
        }
    }

    // ------------------------------------------------------------------------
    // General input and output utilities

    fn issue_notification<T>(&self, params: T::Params)
    where
        T: lsp_types::notification::Notification,
        T::Params: serde::Serialize,
    {
        issue_notification::<T>(params)
    }

    fn show_message<S>(&mut self, typ: MessageType, message: S)
    where
        S: Into<String>,
    {
        let message = message.into();
        eprintln!("{:?}: {}", typ, message);
        self.issue_notification::<lsp_types::notification::ShowMessage>(
            lsp_types::ShowMessageParams { typ, message },
        )
    }

    fn show_status<S>(&self, message: S)
    where
        S: Into<String>,
    {
        self.issue_notification::<extras::WindowStatus>(extras::WindowStatusParams {
            environment: None,
            tasks: vec![message.into()],
        });
    }

    fn file_url(&self, file: dm::FileId) -> Result<Url, jsonrpc::Error> {
        if let Some(ref root) = self.root {
            root.join(&self.context.file_path(file).display().to_string())
                .map_err(|e| invalid_request(format!("error in file_url: {}", e)))
        } else {
            Url::parse(&self.context.file_path(file).display().to_string())
                .map_err(|e| invalid_request(format!("error in rootless file_url {}", e)))
        }
    }

    fn location_link(&self, loc: dm::Location) -> Result<String, jsonrpc::Error> {
        if loc.is_builtins() {
            Ok(String::new())
        } else {
            let mut url = self.file_url(loc.file)?;
            url.set_fragment(Some(&loc.line.to_string()));
            Ok(url.to_string())
        }
    }

    fn convert_location(
        &self,
        loc: dm::Location,
        docs: &dm::docs::DocCollection,
        if_builtin: &[&str],
    ) -> Result<lsp_types::Location, jsonrpc::Error> {
        Ok(lsp_types::Location {
            uri: if loc.is_builtins() {
                let temp;
                Url::parse(&format!(
                    "dm://docs/reference.dm#{}",
                    if let dm::docs::BuiltinDocs::ReferenceHash(hash) = docs.builtin_docs {
                        hash
                    } else {
                        temp = if_builtin.join("");
                        &temp
                    }
                ))
                .map_err(invalid_request)?
            } else {
                self.file_url(loc.file)?
            },
            range: location_to_range(loc),
        })
    }

    // ------------------------------------------------------------------------
    // Object tree explorer

    fn update_objtree(&self) {
        if self.client_caps.object_tree {
            let root = self.recurse_objtree(self.objtree.root());
            // offload serialization costs to another thread
            std::thread::spawn(move || {
                let start = std::time::Instant::now();
                issue_notification::<extras::ObjectTree>(extras::ObjectTreeParams { root });
                let elapsed = start.elapsed();
                eprintln!(
                    "serialized objtree in {}.{:03}s",
                    elapsed.as_secs(),
                    elapsed.subsec_millis()
                );
            });
        }
    }

    fn recurse_objtree(&self, ty: TypeRef) -> extras::ObjectTreeType {
        let mut entry = extras::ObjectTreeType {
            name: ty.name().to_owned(),
            kind: lsp_types::SymbolKind::CLASS,
            location: self
                .convert_location(ty.location, &ty.docs, &[&ty.path])
                .ok(),
            vars: Vec::new(),
            procs: Vec::new(),
            children: Vec::new(),
        };

        // vars
        for (name, var) in ty.vars.iter() {
            let is_declaration = var.declaration.is_some();
            entry.vars.push(extras::ObjectTreeVar {
                name: name.to_owned(),
                kind: lsp_types::SymbolKind::FIELD,
                location: self
                    .convert_location(
                        var.value.location,
                        &var.value.docs,
                        &[&ty.path, "/var/", name],
                    )
                    .ok(),
                is_declaration,
            });
        }
        entry.vars.sort_by(|a, b| a.name.cmp(&b.name));

        // procs
        for (name, proc) in ty.procs.iter() {
            let mut is_verb = proc.declaration.as_ref().map(|d| d.kind.is_verb());
            for value in proc.value.iter() {
                entry.procs.push(extras::ObjectTreeProc {
                    name: name.to_owned(),
                    kind: lsp_types::SymbolKind::METHOD,
                    location: self
                        .convert_location(value.location, &value.docs, &[&ty.path, "/proc/", name])
                        .ok(),
                    is_verb,
                });
                is_verb = None;
            }
        }
        entry.procs.sort_by(|a, b| a.name.cmp(&b.name));

        // child types
        for child in ty.children() {
            entry.children.push(self.recurse_objtree(child));
        }
        entry.children.sort_by(|a, b| a.name.cmp(&b.name));

        entry
    }

    // ------------------------------------------------------------------------
    // Environment tracking

    fn parse_environment(&mut self, environment: PathBuf) -> Result<(), jsonrpc::Error> {
        // handle the parsing
        let original_start = std::time::Instant::now();
        let mut start = original_start;
        eprintln!("environment: {}", environment.display());
        if let Some(stem) = environment.file_stem() {
            self.issue_notification::<extras::WindowStatus>(extras::WindowStatusParams {
                environment: Some(stem.to_string_lossy().into_owned()),
                tasks: vec!["loading".to_owned()],
            })
        } else {
            self.show_status("loading");
        }

        let print_thread_total = move || {
            let elapsed = original_start.elapsed();
            eprintln!(
                " - total {}.{:03}s",
                elapsed.as_secs(),
                elapsed.subsec_millis()
            );
        };

        // Set up the preprocessor.
        let ctx = self.context;
        ctx.reset_io_time();
        ctx.autodetect_config(&environment);
        let mut pp = match dm::preprocessor::Preprocessor::new(ctx, environment.clone()) {
            Ok(pp) => pp,
            Err(err) => {
                self.issue_notification::<lsp_types::notification::PublishDiagnostics>(
                    lsp_types::PublishDiagnosticsParams {
                        uri: path_to_url(environment)?,
                        diagnostics: vec![lsp_types::Diagnostic {
                            message: err.to_string(),
                            ..Default::default()
                        }],
                        version: None,
                    },
                );
                eprintln!("{:?}", err);
                return Ok(());
            }
        };

        let elapsed = start.elapsed();
        start += elapsed;
        if elapsed.as_millis() > 0 {
            eprint!(
                "setup {}.{:03}s - ",
                elapsed.as_secs(),
                elapsed.subsec_millis()
            );
        }

        // Parse the environment.
        let fatal_errored;
        {
            let mut parser =
                dm::parser::Parser::new(ctx, dm::indents::IndentProcessor::new(ctx, &mut pp));
            parser.enable_procs();
            let (fatal_errored_2, objtree) = parser.parse_object_tree_2();
            fatal_errored = fatal_errored_2;
            self.objtree = Arc::new(objtree);
        }
        let elapsed = start.elapsed();
        start += elapsed;
        {
            let disk = ctx.get_io_time();
            let parse = elapsed.saturating_sub(disk);
            eprint!(
                "disk {}.{:03}s - parse {}.{:03}s",
                disk.as_secs(),
                disk.subsec_millis(),
                parse.as_secs(),
                parse.subsec_millis()
            );
        }

        // Background thread: prepare the Find All References database.
        let references_objtree = self.objtree.clone();
        self.references_table.spawn(move || {
            let table = find_references::ReferencesTable::new(&references_objtree);
            let elapsed = start.elapsed();
            eprint!(
                "references {}.{:03}s",
                elapsed.as_secs(),
                elapsed.subsec_millis()
            );
            print_thread_total();
            table
        });

        // Lock the diagnostics tracker now to avoid dreamchecker winning the race.
        let mut diagnostics_lock = self.diagnostics_tracker.lock().unwrap();

        // Background thread: If enabled, and parse was OK, run dreamchecker.
        if ctx.config().langserver.dreamchecker && !fatal_errored {
            self.show_status("checking");
            let context = self.context.clone();
            let objtree = self.objtree.clone();
            let root = self.root.clone();
            let related_info = self.client_caps.related_info;
            let diagnostics_tracker = self.diagnostics_tracker.clone();
            std::thread::spawn(move || {
                dreamchecker::run(&context, &objtree);
                let elapsed = start.elapsed();
                start += elapsed;
                eprint!(
                    "dreamchecker {}.{:03}s",
                    elapsed.as_secs(),
                    elapsed.subsec_millis()
                );
                print_thread_total();

                let map = DiagnosticsTracker::build(
                    root.as_ref(),
                    context.file_list(),
                    &context.errors(),
                    related_info,
                );
                diagnostics_tracker.lock().unwrap().send(map);

                issue_notification::<extras::WindowStatus>(Default::default());
            });
        } else {
            self.issue_notification::<extras::WindowStatus>(Default::default());
        }

        // Send the first round of diagnostics from parsing.
        let map = DiagnosticsTracker::build(
            self.root.as_ref(),
            self.context.file_list(),
            &self.context.errors(),
            self.client_caps.related_info,
        );
        diagnostics_lock.send(map);
        drop(diagnostics_lock);

        self.defines = Some(pp.finalize());

        let elapsed = start.elapsed();
        start += elapsed;
        eprint!(
            " - diagnostics {}.{:03}s",
            elapsed.as_secs(),
            elapsed.subsec_millis()
        );

        // If enabled, send the JSON for the object tree panel.
        if self.client_caps.object_tree {
            self.update_objtree();
            let elapsed = start.elapsed();
            start += elapsed;
            eprint!(
                " - object tree {}.{:03}s",
                elapsed.as_secs(),
                elapsed.subsec_millis()
            );
        }

        /*if let Some(objtree) = Arc::get_mut(&mut self.objtree) {
            objtree.drop_code();
        }*/

        // Print the total time.
        print_thread_total();

        Ok(())
    }

    fn get_annotations(
        &mut self,
        url: &Url,
    ) -> Result<(FileId, FileId, Rc<AnnotationTree>), jsonrpc::Error> {
        Ok(match self.annotations.entry(url.to_owned()) {
            Entry::Occupied(o) => o.get().clone(),
            Entry::Vacant(v) => match self.root {
                Some(ref root) => {
                    // normal path, when we have a workspace root & an environment loaded
                    let path = url_to_path(url)?;
                    let root = url_to_path(root)?;

                    let defines = match self.defines {
                        Some(ref d) => d,
                        None => return Err(invalid_request("no preprocessor history")),
                    };

                    let stripped = match path.strip_prefix(&root) {
                        Ok(path) => path,
                        Err(_) => "<outside workspace>".as_ref(),
                    };
                    let (real_file_id, mut preprocessor) = match self.context.get_file(stripped) {
                        Some(id) => (id, defines.branch_at_file(id, self.context)),
                        None => (FileId::default(), defines.branch_at_end(self.context)),
                    };
                    let contents = self.docs.read(url).map_err(invalid_request)?;
                    let file_id = preprocessor
                        .push_file(stripped.to_owned(), contents)
                        .map_err(invalid_request)?;
                    preprocessor.enable_annotations();
                    let mut annotations = AnnotationTree::default();
                    {
                        let indent =
                            dm::indents::IndentProcessor::new(self.context, &mut preprocessor);
                        let parser = dm::parser::Parser::new(self.context, indent);
                        parser.parse_annotations_only(&mut annotations);
                    }
                    annotations.merge(preprocessor.take_annotations().unwrap());
                    v.insert((real_file_id, file_id, Rc::new(annotations)))
                        .clone()
                }
                None => {
                    // single-file mode
                    let filename = url.to_string();

                    let contents = self
                        .docs
                        .get_contents(url)
                        .map_err(invalid_request)?
                        .into_owned();
                    let mut pp = dm::preprocessor::Preprocessor::from_buffer(
                        self.context,
                        filename.clone().into(),
                        contents,
                    );
                    let file_id = self
                        .context
                        .get_file(filename.as_ref())
                        .expect("file didn't exist?");
                    // Clear old errors for this file. Hacky, but it will work for now.
                    self.context
                        .errors_mut()
                        .retain(|error| error.location().file != file_id);

                    pp.enable_annotations();
                    let mut annotations = AnnotationTree::default();
                    {
                        let indent = dm::indents::IndentProcessor::new(self.context, &mut pp);
                        let mut parser = dm::parser::Parser::new(self.context, indent);
                        parser.annotate_to(&mut annotations);
                        // Every time anyone types anything the object tree is replaced.
                        // This is probably really inefficient, but it will do until
                        // selective definition deletion/reintroduction is implemented.
                        self.objtree = Arc::new(parser.parse_object_tree());
                    }
                    pp.finalize();
                    dreamchecker::run(self.context, &self.objtree);

                    // Perform a diagnostics pump on this file only.
                    // Assume all errors are in this file.
                    let mut diagnostics = Vec::new();
                    for error in self.context.errors().iter() {
                        let loc = error.location();
                        if loc.file != file_id {
                            continue;
                        }

                        let related_information =
                            if !self.client_caps.related_info || error.notes().is_empty() {
                                None
                            } else {
                                let mut notes = Vec::with_capacity(error.notes().len());
                                for note in error.notes().iter() {
                                    notes.push(lsp_types::DiagnosticRelatedInformation {
                                        location: lsp_types::Location {
                                            uri: url.to_owned(),
                                            range: location_to_range(note.location()),
                                        },
                                        message: note.description().to_owned(),
                                    });
                                }
                                Some(notes)
                            };
                        let diag = lsp_types::Diagnostic {
                            message: error.description().to_owned(),
                            severity: Some(convert_severity(error.severity())),
                            range: location_to_range(loc),
                            source: component_to_source(error.component()),
                            code: convert_errorcode(error.errortype()),
                            related_information,
                            ..Default::default()
                        };
                        diagnostics.push(diag);

                        if !self.client_caps.related_info {
                            // Fallback in case the client does not support related info
                            for note in error.notes().iter() {
                                let diag = lsp_types::Diagnostic {
                                    message: note.description().to_owned(),
                                    severity: Some(lsp_types::DiagnosticSeverity::INFORMATION),
                                    range: location_to_range(note.location()),
                                    source: component_to_source(error.component()),
                                    ..Default::default()
                                };
                                diagnostics.push(diag);
                            }
                        }
                    }

                    issue_notification::<lsp_types::notification::PublishDiagnostics>(
                        lsp_types::PublishDiagnosticsParams {
                            uri: url.to_owned(),
                            diagnostics,
                            version: None,
                        },
                    );

                    (file_id, file_id, Rc::new(annotations))
                }
            },
        })
    }

    fn find_type_context<'b, I, Ign>(&self, iter: &I) -> (Option<TypeRef>, Option<(&'b str, usize)>)
    where
        I: Iterator<Item = (Ign, &'b Annotation)> + Clone,
    {
        let mut found = None;
        let mut proc_name = None;
        if_annotation! { Annotation::ProcBody(ref proc_path, ref idx) in iter; {
            // chop off proc name and 'proc/' or 'verb/' if it's there
            // TODO: factor this logic somewhere
            let mut proc_path = &proc_path[..];
            if let Some((name, rest)) = proc_path.split_last() {
                proc_name = Some((name.as_str(), *idx));
                proc_path = rest;
            }

            match proc_path.split_last() {
                Some((kwd, rest)) if kwd == "proc" || kwd == "verb" => proc_path = rest,
                _ => {}
            }
            found = self.objtree.type_by_path(proc_path);
        }}
        if found.is_none() {
            if_annotation! { Annotation::TreeBlock(tree_path) in iter; {
                // cut off if we're in a declaration block
                let mut tree_path = &tree_path[..];
                match tree_path.split_last() {
                    Some((kwd, rest)) if kwd == "proc" || kwd == "verb" || kwd == "var" => tree_path = rest,
                    _ => {}
                }
                found = self.objtree.type_by_path(tree_path);
            }}
        }
        (found, proc_name)
    }

    fn find_unscoped_var<'b, I>(
        &'b self,
        iter: &I,
        ty: Option<TypeRef<'b>>,
        proc_name: Option<(&'b str, usize)>,
        var_name: &str,
    ) -> UnscopedVar<'b>
    where
        I: Iterator<Item = (Span, &'b Annotation)> + Clone,
    {
        // local variables
        for (span, annotation) in iter.clone() {
            if let Annotation::LocalVarScope(var_type, name) = annotation {
                if name == var_name {
                    return UnscopedVar::Local {
                        loc: span.start,
                        var_type,
                    };
                }
            }
        }

        // proc parameters
        let ty = ty.unwrap_or_else(|| self.objtree.root());
        if let Some((proc_name, idx)) = proc_name {
            if let Some(proc) = ty.get().procs.get(proc_name) {
                if let Some(value) = proc.value.get(idx) {
                    for param in value.parameters.iter() {
                        if param.name == var_name {
                            return UnscopedVar::Parameter {
                                ty,
                                proc: proc_name,
                                param,
                            };
                        }
                    }
                }
            }
        }

        // type variables (implicit `src.` and `globals.`)
        let mut next = Some(ty);
        while let Some(ty) = next {
            if let Some(var) = ty.get().vars.get(var_name) {
                return UnscopedVar::Variable { ty, var };
            }
            next = ty.parent_type();
        }
        UnscopedVar::None
    }

    fn find_scoped_type<'b, I>(&'b self, iter: &I, priors: &[String]) -> Option<TypeRef<'b>>
    where
        I: Iterator<Item = (Span, &'b Annotation)> + Clone,
    {
        let (mut next, proc_name) = self.find_type_context(iter);
        // find the first; check the global scope, parameters, and "src"
        let mut priors = priors.iter();
        let first = match priors.next() {
            Some(i) => i,
            None => return next, // empty priors acts like unscoped
        };
        if first == "args" {
            next = self.objtree.find("/list");
        } else if first == "global" {
            next = Some(self.objtree.root());
        } else if first == "src" {
            // nothing
        } else if first == "usr" {
            next = self.objtree.find("/mob");
        } else {
            next = match self.find_unscoped_var(iter, next, proc_name, first) {
                UnscopedVar::Parameter { param, .. } => {
                    self.objtree.type_by_path(param.var_type.type_path.iter())
                }
                UnscopedVar::Variable { ty, .. } => match ty.get_var_declaration(first) {
                    Some(decl) => self.objtree.type_by_path(decl.var_type.type_path.iter()),
                    None => None,
                },
                UnscopedVar::Local { var_type, .. } => {
                    self.objtree.type_by_path(var_type.type_path.iter())
                }
                UnscopedVar::None => None,
            };
        }

        // find the rest; only look on the type we've found
        for var_name in priors {
            if let Some(current) = next.take() {
                if let Some(decl) = current.get_var_declaration(var_name) {
                    next = self.objtree.type_by_path(decl.var_type.type_path.iter());
                }
            } else {
                break;
            }
        }
        next
    }

    fn symbol_id_at(
        &mut self,
        text_document_position: lsp_types::TextDocumentPositionParams,
    ) -> Result<Option<dm::objtree::SymbolId>, jsonrpc::Error> {
        let (_, file_id, annotations) =
            self.get_annotations(&text_document_position.text_document.uri)?;
        let location = dm::Location {
            file: file_id,
            line: text_document_position.position.line + 1,
            column: text_document_position.position.character as u16 + 1,
        };

        let mut symbol_id = None;

        let iter = annotations.get_location(location);
        match_annotation! { iter;
            Annotation::Variable(path) => {
                let mut current = self.objtree.root();
                let (var_name, most) = path.split_last().unwrap();
                for part in most {
                    if part == "var" { break }
                    if let Some(child) = current.child(part) {
                        current = child;
                    } else {
                        break;
                    }
                }

                if let Some(decl) = current.get_var_declaration(var_name) {
                    symbol_id = Some(decl.id);
                }
            },
            Annotation::ProcHeader(parts, _) => {
                let mut current = self.objtree.root();
                let (proc_name, most) = parts.split_last().unwrap();
                for part in most {
                    if part == "proc" || part == "verb" { break }
                    if let Some(child) = current.child(part) {
                        current = child;
                    } else {
                        break;
                    }
                }

                if let Some(decl) = current.get_proc_declaration(proc_name) {
                    symbol_id = Some(decl.id);
                }
            },
            Annotation::TreePath(absolute, parts) => {
                if let Some(ty) = self.objtree.type_by_path(completion::combine_tree_path(&iter, *absolute, parts)) {
                    symbol_id = Some(ty.id);
                }
            },
            Annotation::TypePath(parts) => {
                match self.follow_type_path(&iter, parts) {
                    // '/datum/proc/foo'
                    Some(completion::TypePathResult { ty, decl: _, proc: Some((proc_name, _)) }) => {
                        if let Some(decl) = ty.get_proc_declaration(proc_name) {
                            symbol_id = Some(decl.id);
                        }
                    },
                    // 'datum/bar'
                    Some(completion::TypePathResult { ty, decl: None, proc: None }) => {
                        symbol_id = Some(ty.id);
                    },
                    _ => {}
                }
            },
            Annotation::UnscopedCall(proc_name) => {
                let (ty, _) = self.find_type_context(&iter);
                let mut next = ty.or_else(|| Some(self.objtree.root()));
                while let Some(ty) = next {
                    if let Some(proc) = ty.procs.get(proc_name) {
                        if let Some(ref decl) = proc.declaration {
                            symbol_id = Some(decl.id);
                            break;
                        }
                    }
                    next = ty.parent_type();
                }
            },
            Annotation::UnscopedVar(var_name) => {
                let (ty, proc_name) = self.find_type_context(&iter);
                match self.find_unscoped_var(&iter, ty, proc_name, var_name) {
                    UnscopedVar::Parameter { .. } => {
                        // TODO
                    },
                    UnscopedVar::Variable { ty, .. } => {
                        if let Some(decl) = ty.get_var_declaration(var_name) {
                            symbol_id = Some(decl.id);
                        }
                    },
                    UnscopedVar::Local { .. } => {
                        // TODO
                    },
                    UnscopedVar::None => {}
                }
            },
            Annotation::ScopedCall(priors, proc_name) => {
                let mut next = self.find_scoped_type(&iter, priors);
                while let Some(ty) = next {
                    if let Some(proc) = ty.procs.get(proc_name) {
                        if let Some(ref decl) = proc.declaration {
                            symbol_id = Some(decl.id);
                            break;
                        }
                    }
                    next = ty.parent_type_without_root();
                }
            },
            Annotation::ScopedVar(priors, var_name) => {
                let mut next = self.find_scoped_type(&iter, priors);
                while let Some(ty) = next {
                    if let Some(var) = ty.vars.get(var_name) {
                        if let Some(ref decl) = var.declaration {
                            symbol_id = Some(decl.id);
                            break;
                        }
                    }
                    next = ty.parent_type_without_root();
                }
            },
            // TODO: macros
        }

        Ok(symbol_id)
    }

    fn construct_proc_hover(
        &self,
        proc_name: &str,
        mut provided_tok: Option<TypeRef>,
        scoped: bool,
    ) -> Result<Vec<String>, jsonrpc::Error> {
        let mut results = Vec::new();
        let mut proclink = String::new();
        let mut defstring = String::new();
        let mut docstring: Option<String> = None;
        while let Some(ty) = provided_tok {
            if let Some(proc) = ty.procs.get(proc_name) {
                let proc_value = proc.main_value();

                // Because we need to find our declaration to get the declaration type, we partially
                // form the markdown text to be used once the proc's declaration is reached
                if defstring.is_empty() {
                    proclink = format!(
                        "[{}]({})",
                        ty.pretty_path(),
                        self.location_link(proc_value.location)?
                    );
                    let mut message = format!("{}(", proc_name);
                    let mut first = true;
                    for each in proc_value.parameters.iter() {
                        use std::fmt::Write;
                        if first {
                            first = false;
                        } else {
                            message.push_str(", ");
                        }
                        let _ = write!(message, "{}", each);
                    }
                    message.push(')');
                    defstring = message.clone();
                }

                if let Some(ref decl) = proc.declaration {
                    results.push(format!(
                        "{}\n```dm\n{}/{}\n```",
                        proclink,
                        decl.kind.name(),
                        defstring
                    ));
                }

                if !proc_value.docs.is_empty() {
                    docstring = Some(proc_value.docs.text());
                }
            }

            if scoped {
                provided_tok = ty.parent_type_without_root();
            } else {
                provided_tok = ty.parent_type();
            }
        }

        if let Some(ds) = docstring {
            results.push(ds);
        }

        Ok(results)
    }

    fn construct_var_hover(
        &self,
        var_name: &str,
        mut provided_tok: Option<TypeRef>,
        scoped: bool,
    ) -> Result<Vec<String>, jsonrpc::Error> {
        let mut results = Vec::new();
        let mut infos = String::new();
        let mut docstring: Option<String> = None;
        while let Some(ty) = provided_tok {
            if let Some(var) = ty.vars.get(var_name) {
                if let Some(ref decl) = var.declaration {
                    // First get the path of the type containing the declaration
                    infos.push_str(
                        format!(
                            "[{}]({})\n",
                            ty.pretty_path(),
                            self.location_link(var.value.location)?
                        )
                        .as_str(),
                    );

                    // Next toss on the declaration itself
                    infos.push_str(
                        format!("```dm\nvar/{}{}\n```", decl.var_type, var_name).as_str(),
                    );
                }
                if !var.value.docs.is_empty() {
                    docstring = Some(var.value.docs.text());
                }
            }

            if scoped {
                provided_tok = ty.parent_type_without_root();
            } else {
                provided_tok = ty.parent_type();
            }
        }
        if !infos.is_empty() {
            results.push(infos);
        }
        if let Some(ds) = docstring {
            results.push(ds);
        }

        Ok(results)
    }

    // ------------------------------------------------------------------------
    // Driver

    fn handle_input(&mut self, message: &str) {
        let mut outputs: Vec<Output> = match serde_json::from_str(message) {
            Ok(Request::Single(call)) => self.handle_call(call).into_iter().collect(),
            Ok(Request::Batch(calls)) => calls
                .into_iter()
                .flat_map(|call| self.handle_call(call))
                .collect(),
            Err(decode_error) => vec![Output::Failure(jsonrpc::Failure {
                jsonrpc: VERSION,
                error: jsonrpc::Error {
                    code: jsonrpc::ErrorCode::ParseError,
                    message: decode_error.to_string(),
                    data: None,
                },
                id: jsonrpc::Id::Null,
            })],
        };

        let response = match outputs.len() {
            0 => return, // wait for another input
            1 => Response::Single(outputs.remove(0)),
            _ => Response::Batch(outputs),
        };

        jrpc_io::write(&serde_json::to_string(&response).expect("response bad to_string"));
    }

    fn handle_call(&mut self, call: Call) -> Option<Output> {
        match call {
            Call::Invalid { id } => Some(Output::invalid_request(id, VERSION)),
            Call::MethodCall(method_call) => {
                let id = method_call.id.clone();
                Some(Output::from(
                    self.handle_method_call(method_call),
                    id,
                    VERSION,
                ))
            }
            Call::Notification(notification) => {
                if let Err(e) = self.handle_notification(notification) {
                    self.show_message(MessageType::ERROR, e.message);
                }
                None
            }
        }
    }

    fn handle_method_call(
        &mut self,
        call: jsonrpc::MethodCall,
    ) -> Result<serde_json::Value, jsonrpc::Error> {
        // "If the server receives a request... before the initialize request...
        // the response should be an error with code: -32002"
        if call.method != <lsp_types::request::Initialize as lsp_types::request::Request>::METHOD
            && self.status != InitStatus::Running
        {
            return Err(jsonrpc::Error {
                code: jsonrpc::ErrorCode::from(-32002),
                message: "method call before initialize or after shutdown".to_owned(),
                data: None,
            });
        }

        let params_value = params_to_value(call.params);
        if let Some(func) = Self::handle_method_call_table(&call.method) {
            func(self, params_value)
        } else {
            eprintln!("Call NYI: {} -> {:?}", call.method, params_value);
            Err(jsonrpc::Error {
                code: jsonrpc::ErrorCode::InternalError,
                message: "not yet implemented".to_owned(),
                data: None,
            })
        }
    }

    fn handle_notification(
        &mut self,
        notification: jsonrpc::Notification,
    ) -> Result<(), jsonrpc::Error> {
        // "Notifications should be dropped, except for the exit notification"
        if notification.method
            == <lsp_types::notification::Exit as lsp_types::notification::Notification>::METHOD
        {
            self.exit(if self.status == InitStatus::ShuttingDown {
                0
            } else {
                1
            });
        }
        if self.status != InitStatus::Running {
            return Ok(());
        }

        let params_value = params_to_value(notification.params);
        if let Some(func) = Self::handle_notification_table(&notification.method) {
            func(self, params_value)
        } else {
            eprintln!("Notify NYI: {} -> {:?}", &notification.method, params_value);
            Ok(())
        }
    }

    fn exit(&mut self, code: i32) {
        for handle in self.threads.drain(..) {
            let _ = handle.join();
        }
        std::process::exit(code);
    }
}

handle_method_call! {
    // ------------------------------------------------------------------------
    // basic setup
    on Initialize(&mut self, init) {
        if self.status != InitStatus::Starting {
            return Err(invalid_request(""))
        }
        self.status = InitStatus::Running;

        if let Some(id) = init.process_id {
            self.parent_pid = id;
        }
        if let Some(mut url) = init.root_uri {
            if !url.path().ends_with('/') {
                let path = format!("{}/", url.path());
                url.set_path(&path);
            }
            eprintln!("workspace root: {}", url);

            if let Ok(root_path) = url_to_path(&url) {
                let config_path = root_path.join("SpacemanDMM.toml");
                if config_path.exists() {
                    self.context.force_config(&config_path);
                }
            }

            self.root = Some(url);
        } else {
            eprintln!("single file mode");
        }

        // Extract relevant client capabilities.
        self.client_caps = ClientCaps::parse(&init.capabilities);
        let debug = format!("{:?}", self.client_caps);
        if let (Some(start), Some(end)) = (debug.find('{'), debug.rfind('}')) {
            eprintln!("client capabilities: {}", &debug[start + 2..end - 1]);
        } else {
            eprintln!("client capabilities: {}", debug);
        }
        eprintln!();

        InitializeResult {
            capabilities: ServerCapabilities {
                definition_provider: Some(OneOf::Left(true)),
                workspace_symbol_provider: Some(OneOf::Left(true)),
                hover_provider: Some(HoverProviderCapability::Simple(true)),
                document_symbol_provider: Some(OneOf::Left(true)),
                references_provider: Some(OneOf::Left(true)),
                implementation_provider: Some(ImplementationProviderCapability::Simple(true)),
                type_definition_provider: Some(TypeDefinitionProviderCapability::Simple(true)),
                text_document_sync: Some(TextDocumentSyncCapability::Options(TextDocumentSyncOptions {
                    open_close: Some(true),
                    change: Some(TextDocumentSyncKind::INCREMENTAL),
                    .. Default::default()
                })),
                completion_provider: Some(CompletionOptions {
                    trigger_characters: Some(vec![".".to_owned(), ":".to_owned(), "/".to_owned()]),
                    all_commit_characters: None,
                    resolve_provider: None,
                    work_done_progress_options: Default::default(),
                    completion_item: None,
                }),
                signature_help_provider: Some(SignatureHelpOptions {
                    trigger_characters: Some(vec!["(".to_owned(), ",".to_owned()]),
                    retrigger_characters: None,
                    work_done_progress_options: Default::default(),
                }),
                document_link_provider: Some(DocumentLinkOptions {
                    resolve_provider: None,
                    work_done_progress_options: Default::default(),
                }),
                color_provider: Some(ColorProviderCapability::Simple(true)),
                .. Default::default()
            },
            server_info: Some(ServerInfo {
                name: "dm-langserver".to_owned(),
                version: Some(env!("CARGO_PKG_VERSION").to_owned()),
            }),
        }
    }

    on Shutdown(&mut self, ()) {
        self.status = InitStatus::ShuttingDown;
    }

    // ------------------------------------------------------------------------
    // actual stuff provision
    #[allow(deprecated)]  // DocumentSymbol::deprecated is... deprecated. But we need to provide a `None` anyways.
    on WorkspaceSymbolRequest(&mut self, params) {
        let query = symbol_search::Query::parse(&params.query);

        let query = match query {
            Some(query) => query,
            None => return Ok(None),
        };

        let mut results = Vec::new();
        if let Some(ref defines) = self.defines {
            for (range, (name, define)) in defines.iter() {
                if query.matches_define(name) {
                    results.push(SymbolInformation {
                        name: name.to_owned(),
                        kind: SymbolKind::CONSTANT,
                        location: self.convert_location(range.start, define.docs(), &["/DM/preprocessor/", name])?,
                        container_name: None,
                        tags: None,
                        deprecated: None,
                    });
                }
            }
        }

        for ty in self.objtree.iter_types() {
            if query.matches_type(ty.name(), &ty.path) && !ty.is_root() {
                results.push(SymbolInformation {
                    name: ty.name().to_owned(),
                    kind: SymbolKind::CLASS,
                    location: self.convert_location(ty.location, &ty.docs, &[&ty.path])?,
                    container_name: Some(ty.parent_path_str().to_owned()),
                    tags: None,
                    deprecated: None,
                });
            }

            if !query.matches_on_type(&ty.path) {
                continue;
            }
            for (var_name, tv) in ty.vars.iter() {
                if let Some(decl) = tv.declaration.as_ref() {
                    if query.matches_var(var_name) {
                        results.push(SymbolInformation {
                            name: var_name.clone(),
                            kind: SymbolKind::FIELD,
                            location: self.convert_location(decl.location, &tv.value.docs, &[&ty.path, "/var/", var_name])?,
                            container_name: Some(ty.path.clone()),
                            tags: None,
                            deprecated: None,
                        });
                    }
                }
            }

            for (proc_name, pv) in ty.procs.iter() {
                if let Some(decl) = pv.declaration.as_ref() {
                    if query.matches_proc(proc_name, decl.kind) {
                        results.push(SymbolInformation {
                            name: proc_name.clone(),
                            kind: if ty.is_root() {
                                SymbolKind::FUNCTION
                            } else if is_constructor_name(proc_name.as_str()) {
                                SymbolKind::CONSTRUCTOR
                            } else {
                                SymbolKind::METHOD
                            },
                            location: self.convert_location(decl.location, &pv.main_value().docs, &[&ty.path, "/proc/", proc_name])?,
                            container_name: Some(ty.path.clone()),
                            tags: None,
                            deprecated: None,
                        });
                    }
                }
            }
        }
        Some(WorkspaceSymbolResponse::Flat(results))
    }

    on HoverRequest(&mut self, params) {
        let tdp = params.text_document_position_params;
        let (_, file_id, annotations) = self.get_annotations(&tdp.text_document.uri)?;
        let location = dm::Location {
            file: file_id,
            line: tdp.position.line + 1,
            column: tdp.position.character as u16 + 1,
        };
        let symbol_id = self.symbol_id_at(tdp)?;
        let mut results = Vec::new();

        let iter = annotations.get_location(location);
        for (_range, annotation) in iter.clone() {
            #[cfg(debug_assertions)] {
                results.push(format!("{:?}", annotation));
            }
            match annotation {
                Annotation::Variable(path) if !path.is_empty() => {
                    let objtree = &self.objtree;
                    let mut current = objtree.root();
                    let (last, most) = path.split_last().unwrap();
                    for part in most {
                        if part == "var" { break }
                        if let Some(child) = current.child(part) {
                            current = child;
                        } else {
                            break;
                        }
                    }

                    let mut infos = VecDeque::new();
                    let mut next = Some(current);
                    let mut docstring: Option<String> = None;
                    while let Some(current) = next {
                        if let Some(var) = current.vars.get(last) {
                            let constant = if let Some(ref constant) = var.value.constant {
                                format!("\n```dm\n= {}\n```", constant)
                            } else {
                                String::new()
                            };
                            infos.push_front(format!("[{}]({}){}", current.pretty_path(), self.location_link(var.value.location)?, constant));
                            if let Some(ref decl) = var.declaration {
                                infos.push_front(format!("```dm\nvar/{}{}\n```", decl.var_type, last));
                            }
                            if !var.value.docs.is_empty() {
                                docstring = Some(var.value.docs.text());
                            }
                        }
                        next = current.parent_type();
                    }
                    if !infos.is_empty() {
                        results.push(infos.into_iter().collect::<Vec<_>>().join("\n\n"));
                    }
                    if let Some(ds) = docstring {
                        results.push(ds);
                    }
                }
                Annotation::ProcHeader(path, _idx) if !path.is_empty() => {
                    let objtree = &self.objtree;
                    let mut current = objtree.root();
                    let (last, most) = path.split_last().unwrap();
                    for part in most {
                        if part == "proc" || part == "verb" { break }
                        if let Some(child) = current.child(part) {
                            current = child;
                        } else {
                            break;
                        }
                    }

                    // TODO: use `idx` and show the whole list here rather than
                    // the last proc for each type
                    let mut infos = VecDeque::new();
                    let mut next = Some(current);
                    let mut docstring: Option<String> = None;
                    while let Some(current) = next {
                        if let Some(proc) = current.procs.get(last) {
                            let proc_value = proc.main_value();
                            let mut message = format!("[{}]({})  \n```dm\n{}(", current.pretty_path(), self.location_link(proc_value.location)?, last);
                            let mut first = true;
                            for each in proc_value.parameters.iter() {
                                use std::fmt::Write;
                                if first {
                                    first = false;
                                } else {
                                    message.push_str(", ");
                                }
                                let _ = write!(message, "{}", each);
                            }
                            message.push_str(")\n```");
                            infos.push_front(message);
                            if let Some(ref decl) = proc.declaration {
                                infos.push_front(format!("```dm\n{}/{}\n```", decl.kind.name(), last));
                            }

                            if !proc_value.docs.is_empty() {
                                docstring = Some(proc_value.docs.text());
                            }
                        }
                        next = current.parent_type();
                    }
                    if !infos.is_empty() {
                        results.push(infos.into_iter().collect::<Vec<_>>().join("\n\n"));
                    }
                    if let Some(ds) = docstring {
                        results.push(ds);
                    }
                }
                Annotation::UnscopedVar(var_name) if symbol_id.is_some() => {
                    let (ty, proc_name) = self.find_type_context(&iter);
                    if let UnscopedVar::Variable { ty, .. } = self.find_unscoped_var(&iter, ty, proc_name, var_name) {
                        if let Some(_decl) = ty.get_var_declaration(var_name) {
                            results.append(&mut self.construct_var_hover(var_name, Some(ty), false)?);
                        }
                    }
                }
                Annotation::UnscopedCall(proc_name) if symbol_id.is_some() => {
                    let (ty, _) = self.find_type_context(&iter);
                    let next = ty.or_else(|| Some(self.objtree.root()));
                    results.append(&mut self.construct_proc_hover(proc_name, next, false)?);
                }
                Annotation::ScopedCall(priors, proc_name) if symbol_id.is_some() => {
                    let next = self.find_scoped_type(&iter, priors);
                    results.append(&mut self.construct_proc_hover(proc_name, next, true)?);
                }
                Annotation::ScopedVar(priors, var_name) if symbol_id.is_some() => {
                    let next = self.find_scoped_type(&iter, priors);
                    results.append(&mut self.construct_var_hover(var_name, next, true)?);
                }
                Annotation::MacroUse { docs: Some(dc), .. } if !dc.is_empty() => {
                    results.push(dc.text());
                }
                _ => {}
            }
        }
        if results.is_empty() {
            None
        } else {
            Some(Hover {
                range: None,
                contents: HoverContents::Array(results.into_iter().map(MarkedString::String).collect()),
            })
        }
    }

    on GotoDefinition(&mut self, params) {
        let tdp = params.text_document_position_params;
        let (real_file_id, file_id, annotations) = self.get_annotations(&tdp.text_document.uri)?;
        let location = dm::Location {
            file: file_id,
            line: tdp.position.line + 1,
            column: tdp.position.character as u16 + 1,
        };
        let mut results = Vec::new();

        let iter = annotations.get_location(location);
        match_annotation! { iter;
            Annotation::TreePath(absolute, parts) => {
                let full_path: Vec<&str> = completion::combine_tree_path(&iter, *absolute, parts).collect();

                if let Some(ty) = self.objtree.type_by_path(full_path.iter().cloned()) {
                    results.push(self.convert_location(ty.location, &ty.docs, &[&ty.path])?);
                } else if let Some((&proc_name, prefix)) = full_path.split_last() {
                    // If it's not a type, try to find the proc equivalent. Start
                    // at the parent type so that this is a decent shortcut for
                    // going to the parent proc.
                    // TODO: only do this if we're in a ProcHeader.
                    let mut next = self.objtree.type_by_path(prefix);
                    if let Some(ty) = next {
                        next = ty.parent_type();
                    }
                    while let Some(ty) = next {
                        if let Some(proc) = ty.procs.get(proc_name) {
                            results.push(self.convert_location(proc.main_value().location, &proc.main_value().docs, &[&ty.path, "/proc/", proc_name])?);
                            break;
                        }
                        next = ty.parent_type();
                    }
                }
            },
            Annotation::TypePath(parts) => {
                match self.follow_type_path(&iter, parts) {
                    // '/datum/proc/foo'
                    Some(completion::TypePathResult { ty, decl: _, proc: Some((proc_name, proc)) }) => {
                        results.push(self.convert_location(proc.location, &proc.docs, &[&ty.path, "/proc/", proc_name])?);
                    },
                    // 'datum/bar'
                    Some(completion::TypePathResult { ty, decl: None, proc: None }) => {
                        results.push(self.convert_location(ty.location, &ty.docs, &[&ty.path])?);
                    },
                    _ => {}
                }
            },
            Annotation::UnscopedCall(proc_name) => {
                let (ty, _) = self.find_type_context(&iter);
                let mut next = ty.or_else(|| Some(self.objtree.root()));
                while let Some(ty) = next {
                    if let Some(proc) = ty.procs.get(proc_name) {
                        results.push(self.convert_location(proc.main_value().location, &proc.main_value().docs, &[&ty.path, "/proc/", proc_name])?);
                        break;
                    }
                    next = ty.parent_type();
                }
            },
            Annotation::UnscopedVar(var_name) => {
                let (ty, proc_name) = self.find_type_context(&iter);
                match self.find_unscoped_var(&iter, ty, proc_name, var_name) {
                    UnscopedVar::Parameter { ty, proc, param } => {
                        results.push(self.convert_location(param.location, &Default::default(), &[&ty.path, "/proc/", proc])?);
                    },
                    UnscopedVar::Variable { ty, var } => {
                        results.push(self.convert_location(var.value.location, &var.value.docs, &[&ty.path, "/var/", var_name])?);
                    },
                    UnscopedVar::Local { loc, .. } => {
                        results.push(self.convert_location(dm::Location { file: real_file_id, ..loc }, &Default::default(), &[])?);
                    },
                    UnscopedVar::None => {}
                }
            },
            Annotation::ScopedCall(priors, proc_name) => {
                let mut next = self.find_scoped_type(&iter, priors);
                while let Some(ty) = next {
                    if let Some(proc) = ty.procs.get(proc_name) {
                        results.push(self.convert_location(proc.main_value().location, &proc.main_value().docs, &[&ty.path, "/proc/", proc_name])?);
                        break;
                    }
                    next = ty.parent_type_without_root();
                }
            },
            Annotation::ScopedVar(priors, var_name) => {
                let mut next = self.find_scoped_type(&iter, priors);
                while let Some(ty) = next {
                    if let Some(var) = ty.vars.get(var_name) {
                        results.push(self.convert_location(var.value.location, &var.value.docs, &[&ty.path, "/var/", var_name])?);
                        break;
                    }
                    next = ty.parent_type_without_root();
                }
            },
            Annotation::ParentCall => {
                if let (Some(ty), Some((proc_name, idx))) = self.find_type_context(&iter) {
                    // TODO: idx is always 0 unless there are multiple overrides in
                    // the same .dm file, due to annotations operating against a
                    // dummy ObjectTree which does not contain any definitions from
                    // other files.
                    if idx == 0 {
                        // first proc on the type, go to the REAL parent
                        let mut next = ty.parent_type();
                        while let Some(ty) = next {
                            if let Some(proc) = ty.procs.get(proc_name) {
                                results.push(self.convert_location(proc.main_value().location, &proc.main_value().docs, &[&ty.path, "/proc/", proc_name])?);
                                break;
                            }
                            next = ty.parent_type();
                        }
                    } else if let Some(proc) = ty.procs.get(proc_name) {
                        // override, go to the previous version of the proc
                        if let Some(parent) = proc.value.get(idx - 1) {
                            results.push(self.convert_location(parent.location, &parent.docs, &[&ty.path, "/proc/", proc_name])?);
                        }
                    }
                }
            },
            Annotation::MacroUse { name, definition_location, .. } => {
                results.push(self.convert_location(*definition_location, &Default::default(), &["/DM/preprocessor/", name])?);
            },
        }

        if results.is_empty() {
            None
        } else {
            Some(GotoDefinitionResponse::Array(results))
        }
    }

    on GotoTypeDefinition(&mut self, params) {
        // Like GotoDefinition, but only supports vars, then finds their types
        let tdp = params.text_document_position_params;
        let (_, file_id, annotations) = self.get_annotations(&tdp.text_document.uri)?;
        let location = dm::Location {
            file: file_id,
            line: tdp.position.line + 1,
            column: tdp.position.character as u16 + 1,
        };

        let mut type_path: &[String] = &[];

        let iter = annotations.get_location(location);
        match_annotation! { iter;
            Annotation::UnscopedVar(var_name) => {
                let (ty, proc_name) = self.find_type_context(&iter);
                match self.find_unscoped_var(&iter, ty, proc_name, var_name) {
                    UnscopedVar::Parameter { param, .. } => {
                        type_path = &param.var_type.type_path;
                    },
                    UnscopedVar::Variable { ty, .. } => {
                        if let Some(decl) = ty.get_var_declaration(var_name) {
                            type_path = &decl.var_type.type_path;
                        }
                    },
                    UnscopedVar::Local { var_type, .. } => {
                        type_path = &var_type.type_path;
                    },
                    UnscopedVar::None => {}
                }
            },
            Annotation::ScopedVar(priors, var_name) => {
                let mut next = self.find_scoped_type(&iter, priors);
                while let Some(ty) = next {
                    if let Some(var) = ty.get().vars.get(var_name) {
                        if let Some(ref decl) = var.declaration {
                            type_path = &decl.var_type.type_path;
                            break;
                        }
                    }
                    next = ty.parent_type_without_root();
                }
            },
        }

        if type_path.is_empty() {
            None
        } else if let Some(ty) = self.objtree.type_by_path(type_path) {
            let ty_loc = self.convert_location(ty.location, &ty.docs, &[&ty.path])?;
            Some(GotoDefinitionResponse::Scalar(ty_loc))
        } else {
            None
        }
    }

    on References(&mut self, params) {
        // Like GotoDefinition, but looks up references instead
        let symbol_id = self.symbol_id_at(params.text_document_position)?;

        let mut result = &[][..];
        if let Some(id) = symbol_id {
            self.references_table.poll();
            if let Some(table) = self.references_table.value() {
                result = table.find_references(id, params.context.include_declaration);
            }
        }
        if result.is_empty() {
            None
        } else {
            let mut output = Vec::new();
            for each in result {
                output.push(self.convert_location(*each, &Default::default(), &[])?);
            }
            Some(output)
        }
    }

    on GotoImplementation(&mut self, params) {
        let tdp = params.text_document_position_params;
        let symbol_id = self.symbol_id_at(tdp)?;

        let mut result = &[][..];
        if let Some(id) = symbol_id {
            self.references_table.poll();
            if let Some(table) = self.references_table.value() {
                result = table.find_implementations(id);
            }
        }
        if result.is_empty() {
            None
        } else {
            let mut output = Vec::new();
            for each in result {
                output.push(self.convert_location(*each, &Default::default(), &[])?);
            }
            Some(GotoDefinitionResponse::Array(output))
        }
    }

    on Completion(&mut self, params) {
        let (_, file_id, annotations) = self.get_annotations(&params.text_document_position.text_document.uri)?;
        let location = dm::Location {
            file: file_id,
            line: params.text_document_position.position.line + 1,
            column: params.text_document_position.position.character as u16 + 1,
        };
        let iter = annotations.get_location(location);
        let mut results = Vec::new();
        let mut any_annotation = false;

        match_annotation! { iter;
            // happy path annotations
            Annotation::TreePath(absolute, parts) => {
                let (query, parts) = parts.split_last().unwrap();
                let path = completion::combine_tree_path(&iter, *absolute, parts);
                let (exact, ty) = self.objtree.type_by_path_approx(path);
                self.tree_completions(&mut results, exact, ty, query);
                any_annotation = true;
            },
            Annotation::TypePath(parts) => {
                let ((last_op, query), parts) = parts.split_last().unwrap();
                self.path_completions(&mut results, &iter, parts, *last_op, query);
                any_annotation = true;
            },
            Annotation::UnscopedCall(query) |
            Annotation::UnscopedVar(query) => {
                self.unscoped_completions(&mut results, &iter, query);
                any_annotation = true;
            },
            Annotation::ScopedCall(priors, query) |
            Annotation::ScopedVar(priors, query) => {
                self.scoped_completions(&mut results, &iter, priors, query);
                any_annotation = true;
            },
            // error annotations, overrides anything else
            Annotation::ScopedMissingIdent(priors) => {
                results.clear();
                self.scoped_completions(&mut results, &iter, priors, "");
                any_annotation = true;
                break;
            },
            Annotation::IncompleteTypePath(parts, last_op) => {
                results.clear();
                self.path_completions(&mut results, &iter, parts, *last_op, "");
                any_annotation = true;
                break;
            },
            Annotation::IncompleteTreePath(absolute, parts) => {
                results.clear();
                let path = completion::combine_tree_path(&iter, *absolute, parts);
                let (exact, ty) = self.objtree.type_by_path_approx(path);
                self.tree_completions(&mut results, exact, ty, "");
                any_annotation = true;
                break;
            },
        }

        if !any_annotation {
            // Someone hit Ctrl+Space with no usable idents nearby
            let (ty, proc_name) = self.find_type_context(&iter);
            if proc_name.is_some() {
                // TODO: unscoped_completions calls find_type_context again
                self.unscoped_completions(&mut results, &iter, "");
            } else {
                self.tree_completions(&mut results, true, ty.unwrap_or_else(|| self.objtree.root()), "");
            }
        }

        if results.is_empty() {
            None
        } else {
            Some(CompletionResponse::Array(results))
        }
    }

    on SignatureHelpRequest(&mut self, params) {
        let tdp = params.text_document_position_params;
        let (_, file_id, annotations) = self.get_annotations(&tdp.text_document.uri)?;
        let location = dm::Location {
            file: file_id,
            line: tdp.position.line + 1,
            column: tdp.position.character as u16 + 1,
        };
        let iter = annotations.get_location(location);
        let mut result = None;

        if_annotation! { Annotation::ProcArguments(priors, proc_name, mut idx) in iter; {
            // take the specific argument we're working on
            if_annotation! { Annotation::ProcArgument(i) in iter; {
                idx = *i;
            }}

            let mut next = self.find_scoped_type(&iter, priors);
            while let Some(ty) = next {
                if let Some(proc) = ty.procs.get(proc_name) {
                    use std::fmt::Write;

                    let mut params = Vec::new();
                    let mut label = format!("{}/{}(", ty.path, proc_name);
                    let mut sep = "";
                    for param in proc.main_value().parameters.iter() {
                        for each in param.var_type.type_path.iter() {
                            let _ = write!(label, "{}{}", sep, each);
                            sep = "/";
                        }
                        label.push_str(sep);
                        let start = label.len();
                        label.push_str(&param.name);
                        let end = label.len();
                        sep = ", ";

                        if self.client_caps.label_offset_support {
                            params.push(ParameterInformation {
                                label: ParameterLabel::LabelOffsets([start as u32, end as u32]),
                                documentation: None,
                            });
                        } else {
                            params.push(ParameterInformation {
                                label: ParameterLabel::Simple(param.name.clone()),
                                documentation: None,
                            });
                        }
                    }
                    let _ = write!(label, ")");

                    result = Some(SignatureHelp {
                        active_signature: Some(0),
                        active_parameter: Some(idx as u32),
                        signatures: vec![SignatureInformation {
                            label,
                            parameters: Some(params),
                            documentation: None,
                            active_parameter: None,
                        }],
                    });
                    break;
                }
                next = ty.parent_type();
                if let Some(ref n) = next {
                    if n.is_root() && !priors.is_empty() {
                        break;
                    }
                }
            }
        }}

        result
    }

    #[allow(deprecated)]  // DocumentSymbol::deprecated is... deprecated. But we need to provide a `None` anyways.
    on DocumentSymbolRequest(&mut self, params) {
        fn name_and_detail(path: &[String]) -> (String, Option<String>) {
            let (name, rest) = path.split_last().unwrap();
            (name.to_owned(), rest.last().map(ToOwned::to_owned))
        }

        // recursive traversal
        fn find_document_symbols(
            iter: &mut std::iter::Peekable<dm::annotation::Iter>,
            section_end: dm::Location,
        ) -> Vec<DocumentSymbol> {
            let mut result = Vec::new();

            loop {
                if let Some((range, _)) = iter.peek() {
                    if range.start >= section_end {
                        break;
                    }
                }

                let (child_range, annotation) = if let Some(x) = iter.next() {
                    x
                } else {
                    break;
                };

                let interval_tree::RangeInclusive { start, end } = child_range;
                let range = span_to_range(start..end);
                let selection_range = location_to_range(start);
                match annotation {
                    Annotation::TreeBlock(ref path) => {
                        if path.is_empty() { continue }
                        let (name, detail) = name_and_detail(path);
                        result.push(DocumentSymbol {
                            name,
                            detail,
                            kind: SymbolKind::CLASS,
                            tags: None,
                            deprecated: None,
                            range,
                            selection_range,
                            children: Some(find_document_symbols(iter, end)),
                        });
                    },
                    Annotation::Variable(ref path) => {
                        result.push(DocumentSymbol {
                            name: path.last().unwrap().to_owned(),
                            detail: None,
                            kind: SymbolKind::FIELD,
                            tags: None,
                            deprecated: None,
                            range,
                            selection_range,
                            children: None,
                        });
                    },
                    Annotation::ProcBody(ref path, _) => {
                        if path.is_empty() { continue }
                        let (name, detail) = name_and_detail(path);
                        let kind = if path.len() == 1 || (path.len() == 2 && path[0] == "proc") {
                            SymbolKind::FUNCTION
                        } else if is_constructor_name(&name) {
                            SymbolKind::CONSTRUCTOR
                        } else {
                            SymbolKind::METHOD
                        };
                        result.push(DocumentSymbol {
                            name,
                            detail,
                            kind,
                            deprecated: None,
                            tags: None,
                            range,
                            selection_range,
                            children: Some(find_document_symbols(iter, end)),
                        });
                    },
                    Annotation::LocalVarScope(_, ref name) => {
                        result.push(DocumentSymbol {
                            name: name.to_owned(),
                            detail: None,
                            kind: SymbolKind::VARIABLE,
                            tags: None,
                            deprecated: None,
                            range,
                            selection_range,
                            children: None,
                        });
                    },
                    Annotation::MacroDefinition(ref name) => {
                        result.push(DocumentSymbol {
                            name: name.to_owned(),
                            detail: None,
                            kind: SymbolKind::CONSTANT,
                            tags: None,
                            deprecated: None,
                            range,
                            selection_range,
                            children: None,
                        })
                    },
                    _ => {}
                }
            }

            result
        }

        // root
        let (_, file_id, annotations) = self.get_annotations(&params.text_document.uri)?;
        if annotations.is_empty() {
            None
        } else {
            let start = dm::Location { file: file_id, line: 0, column: 0 };
            let end = dm::Location { file: file_id, line: !0, column: !0 };
            let mut iter = annotations.get_range(start..end).peekable();
            Some(DocumentSymbolResponse::Nested(find_document_symbols(&mut iter, end)))
        }
    }

    on DocumentColor(&mut self, params) {
        let content = self.docs.get_contents(&params.text_document.uri).map_err(invalid_request)?;
        let mut output = Vec::new();
        for (start, end, [r, g, b, a]) in color::extract_colors(&content) {
            output.push(ColorInformation {
                range: Range {
                    start: document::offset_to_position(&content, start),
                    end: document::offset_to_position(&content, end),
                },
                color: Color {
                    red: (r as f32) / 255.,
                    green: (g as f32) / 255.,
                    blue: (b as f32) / 255.,
                    alpha: (a as f32) / 255.,
                },
            });
        }
        output
    }

    on ColorPresentationRequest(&mut self, params) {
        let content = self.docs.get_contents(&params.text_document.uri).map_err(invalid_request)?;
        let chunk = document::get_range(&content, params.range)?;
        let color_format = color::ColorFormat::parse(chunk).unwrap_or_default();
        // TODO: return compatible alternate presentations for converting
        // between "#..." and rgb().
        vec![
            ColorPresentation {
                label: color_format.format([
                    (params.color.red * 255.).round() as u8,
                    (params.color.green * 255.).round() as u8,
                    (params.color.blue * 255.).round() as u8,
                    (params.color.alpha * 255.).round() as u8,
                ]),
                .. Default::default()
            },
        ]
    }

    on DocumentLinkRequest(&mut self, params) {
        let (_, file_id, annotations) = self.get_annotations(&params.text_document.uri)?;
        if annotations.is_empty() {
            None
        } else {
            let mut results = Vec::new();
            for (span, annotation) in annotations.iter() {
                if span.start.file != file_id {
                    continue;
                }
                match annotation {
                    Annotation::Include(path) |
                    Annotation::Resource(path) => {
                        let pathbuf = if path.is_relative() {
                            std::env::current_dir().map_err(invalid_request)?.join(path)
                        } else {
                            path.to_owned()
                        };
                        results.push(DocumentLink {
                            range: span_to_range(span.start..span.end.add_columns(1)),
                            target: Some(path_to_url(pathbuf)?),
                            tooltip: None,
                            data: None,
                        });
                    }
                    _ => {}
                }
            }

            Some(results)
        }
    }

    // ------------------------------------------------------------------------
    // debugger entry point
    on StartDebugger(&mut self, params) {
        let root_dir = match self.root.as_ref() {
            Some(url) => url_to_path(url)?,
            None => Default::default(),
        };
        let db = debugger::DebugDatabaseBuilder {
            root_dir,
            files: self.context.clone_file_list(),
            objtree: self.objtree.clone(),
            extools_dll: self.extools_dll.clone(),
            debug_server_dll: self.debug_server_dll.clone(),
        };
        let (port, handle) = debugger::start_server(self.context.config().debugger.engine, params.dreamseeker_exe, db).map_err(invalid_request)?;
        self.threads.push(handle);
        extras::StartDebuggerResult { port }
    }
}

handle_notification! {
    // ------------------------------------------------------------------------
    // basic setup
    on Initialized(&mut self, _) {
        let mut environment = None;
        if let Some(ref root) = self.root {
            // TODO: support non-files here
            if let Ok(root_path) = url_to_path(root) {
                if let Some(dme) = self.context.config().environment.as_ref() {
                    environment = Some(root_path.join(dme));
                } else {
                    environment = dm::detect_environment(&root_path, dm::DEFAULT_ENV).map_err(invalid_request)?;
                }
            }
        }

        if let Some(environment) = environment {
            self.parse_environment(environment)?;
        } else if self.root.is_some() {
            self.show_status("no .dme file");
        } else {
            self.show_status("single file mode");
        }
    }

    on Reparse(&mut self, _p) {
        eprintln!();
        eprintln!("reparsing by request...");
        self.context.errors_mut().clear();
        return self.Initialized(_p);
    }

    on Cancel(&mut self, _) { /* Not implemented, but don't log that. */ }

    // ------------------------------------------------------------------------
    // document content management
    on DidOpenTextDocument(&mut self, params) {
        self.docs.open(params.text_document)?;
    }

    on DidCloseTextDocument(&mut self, params) {
        let url = self.docs.close(params.text_document)?;
        self.annotations.remove(&url);
    }

    on DidChangeTextDocument(&mut self, params) {
        let url = self.docs.change(params.text_document, params.content_changes)?;
        self.annotations.remove(&url);
    }

    on DidChangeConfiguration(&mut self, params) {
        if let Some(extools_dll) = params.settings["dreammaker"]["extoolsDLL"].as_str() {
            self.extools_dll = Some(extools_dll.to_owned());
        }
        if let Some(debug_server_dll) = params.settings["dreammaker"]["debugServerDll"].as_str() {
            self.debug_server_dll = Some(debug_server_dll.to_owned());
        }
    }
}

// ----------------------------------------------------------------------------
// Helper functions

fn params_to_value(params: jsonrpc::Params) -> serde_json::Value {
    match params {
        jsonrpc::Params::None => serde_json::Value::Null,
        jsonrpc::Params::Array(x) => serde_json::Value::Array(x),
        jsonrpc::Params::Map(x) => serde_json::Value::Object(x),
    }
}

fn value_to_params(value: serde_json::Value) -> jsonrpc::Params {
    match value {
        serde_json::Value::Null => jsonrpc::Params::None,
        serde_json::Value::Array(x) => jsonrpc::Params::Array(x),
        serde_json::Value::Object(x) => jsonrpc::Params::Map(x),
        _ => panic!("bad value to params conversion"),
    }
}

fn invalid_request<S: ToString>(message: S) -> jsonrpc::Error {
    jsonrpc::Error {
        code: jsonrpc::ErrorCode::InvalidRequest,
        message: message.to_string(),
        data: None,
    }
}

fn url_to_path(url: &Url) -> Result<PathBuf, jsonrpc::Error> {
    if url.scheme() != "file" {
        return Err(invalid_request("URI must have 'file' scheme"));
    }
    url.to_file_path()
        .map_err(|_| invalid_request("URI must be a valid path"))
}

fn path_to_url(path: PathBuf) -> Result<Url, jsonrpc::Error> {
    let formatted = path.display().to_string();
    Url::from_file_path(path).map_err(|_| invalid_request(format!("bad file path: {}", formatted,)))
}

fn convert_severity(severity: dm::Severity) -> lsp_types::DiagnosticSeverity {
    match severity {
        dm::Severity::Error => lsp_types::DiagnosticSeverity::ERROR,
        dm::Severity::Warning => lsp_types::DiagnosticSeverity::WARNING,
        dm::Severity::Info => lsp_types::DiagnosticSeverity::INFORMATION,
        dm::Severity::Hint => lsp_types::DiagnosticSeverity::HINT,
    }
}

fn convert_errorcode(errortype: Option<&'static str>) -> Option<lsp_types::NumberOrString> {
    errortype.map(|x| lsp_types::NumberOrString::String(x.to_owned()))
}

enum UnscopedVar<'a> {
    Parameter {
        ty: TypeRef<'a>,
        proc: &'a str,
        param: &'a dm::ast::Parameter,
    },
    Variable {
        ty: TypeRef<'a>,
        var: &'a dm::objtree::TypeVar,
    },
    Local {
        loc: dm::Location,
        var_type: &'a dm::ast::VarType,
    },
    None,
}

fn is_constructor_name(name: &str) -> bool {
    name == "New" || name == "init" || name == "Initialize"
}

fn location_to_position(loc: dm::Location) -> lsp_types::Position {
    lsp_types::Position {
        line: loc.line.saturating_sub(1),
        character: loc.column.saturating_sub(1) as u32,
    }
}

fn location_to_range(loc: dm::Location) -> lsp_types::Range {
    let pos = location_to_position(loc);
    lsp_types::Range::new(pos, pos)
}

fn span_to_range(range: std::ops::Range<dm::Location>) -> lsp_types::Range {
    lsp_types::Range::new(
        location_to_position(range.start),
        location_to_position(range.end),
    )
}

fn issue_notification<T>(params: T::Params)
where
    T: lsp_types::notification::Notification,
    T::Params: serde::Serialize,
{
    let params = serde_json::to_value(params).expect("notification bad to_value");
    let request = Request::Single(Call::Notification(jsonrpc::Notification {
        jsonrpc: VERSION,
        method: T::METHOD.to_owned(),
        params: value_to_params(params),
    }));
    jrpc_io::write(&serde_json::to_string(&request).expect("notification bad to_string"))
}

fn component_to_source(component: dm::Component) -> Option<String> {
    Some(component.name().unwrap_or("dm-langserver").to_owned())
}<|MERGE_RESOLUTION|>--- conflicted
+++ resolved
@@ -7,23 +7,6 @@
 //! * https://github.com/rust-lang-nursery/rls
 #![deny(unsafe_code)]
 
-<<<<<<< HEAD
-extern crate serde;
-extern crate serde_json;
-extern crate url;
-#[macro_use]
-extern crate serde_derive;
-extern crate dreamchecker;
-extern crate dreammaker as dm;
-extern crate interval_tree;
-extern crate jsonrpc_core as jsonrpc;
-extern crate libc;
-extern crate lsp_types;
-extern crate regex;
-#[macro_use]
-extern crate lazy_static;
-
-=======
 #[macro_use]
 extern crate serde_derive;
 #[macro_use]
@@ -32,7 +15,6 @@
 use dreammaker as dm;
 use jsonrpc_core as jsonrpc;
 
->>>>>>> 5f92a24b
 #[macro_use]
 mod macros;
 mod background;
@@ -219,17 +201,10 @@
                 code: convert_errorcode(error.errortype()),
                 related_information,
                 ..Default::default()
-<<<<<<< HEAD
             };
             let Some(uri) = DiagnosticsTracker::file_url(root, file_list, loc.file) else {
                 continue;
             };
-=======
-            };
-            let Some(uri) = DiagnosticsTracker::file_url(root, file_list, loc.file) else {
-                continue;
-            };
->>>>>>> 5f92a24b
             map.entry(uri).or_insert_with(Default::default).push(diag);
 
             if !related_info {
@@ -241,21 +216,12 @@
                         range: location_to_range(note.location()),
                         source: component_to_source(error.component()),
                         ..Default::default()
-<<<<<<< HEAD
                     };
                     let Some(uri) =
                         DiagnosticsTracker::file_url(root, file_list, note.location().file)
                     else {
                         continue;
                     };
-=======
-                    };
-                    let Some(uri) =
-                        DiagnosticsTracker::file_url(root, file_list, note.location().file)
-                    else {
-                        continue;
-                    };
->>>>>>> 5f92a24b
                     map.entry(uri).or_insert_with(Default::default).push(diag);
                 }
             }
