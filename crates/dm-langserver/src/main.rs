--- conflicted
+++ resolved
@@ -1546,15 +1546,8 @@
                     let next = self.find_scoped_type(&iter, priors);
                     results.append(&mut self.construct_var_hover(var_name, next, true)?);
                 }
-<<<<<<< HEAD
-                Annotation::MacroUse { docs: Some(dc) , .. } => {
-                    if !dc.is_empty() {
-                        results.push(dc.text());
-                    }
-=======
                 Annotation::MacroUse { docs: Some(dc), .. } if !dc.is_empty() => {
                     results.push(dc.text());
->>>>>>> 9467bd3a
                 }
                 _ => {}
             }
