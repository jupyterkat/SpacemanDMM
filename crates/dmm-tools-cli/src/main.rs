//! CLI tools, including a map renderer, using the same backend as the editor.
#![forbid(unsafe_code)]
#![doc(hidden)] // Don't interfere with lib docs.

<<<<<<< HEAD
extern crate clap;
extern crate rayon;

extern crate serde;
extern crate serde_json;
#[macro_use]
extern crate serde_derive;

extern crate dmm_tools;
extern crate dreammaker as dm;
=======
use dreammaker as dm;

#[macro_use]
extern crate serde_derive;
>>>>>>> 5f92a24b

use std::collections::HashMap;
use std::collections::HashSet;
use std::fmt;
use std::io::Write;
use std::path::{Path, PathBuf};
use std::sync::atomic::{AtomicIsize, Ordering};
use std::sync::RwLock;

use clap::{Parser, Subcommand};
use rayon::iter::{IndexedParallelIterator, IntoParallelIterator, ParallelIterator};

use dm::objtree::ObjectTree;
use dmm_tools::*;

use ahash::RandomState;

// ----------------------------------------------------------------------------
// Main driver

fn main() {
    let opt = Opt::parse();
    let mut context = Context::default();
    context
        .dm_context
        .set_print_severity(Some(dm::Severity::Error));
    rayon::ThreadPoolBuilder::new()
        .num_threads(opt.jobs)
        .build_global()
        .expect("failed to initialize thread pool");
    context.parallel = opt.jobs != 1;

    run(&opt, &opt.command, &mut context);

    std::process::exit(context.exit_status.into_inner() as i32);
}

#[derive(Default)]
struct Context {
    dm_context: dm::Context,
    objtree: ObjectTree,
    icon_cache: IconCache,
    exit_status: AtomicIsize,
    parallel: bool,
}

impl Context {
    fn objtree(&mut self, opt: &Opt) {
        let environment = match opt.environment {
            Some(ref env) => env.into(),
            None => match dm::detect_environment_default() {
                Ok(Some(found)) => found,
                _ => dm::DEFAULT_ENV.into(),
            },
        };
        eprintln!("parsing {}", environment.display());

        if let Some(parent) = environment.parent() {
            self.icon_cache.set_icons_root(parent);
        }

        self.dm_context.autodetect_config(&environment);
        let pp = match dm::preprocessor::Preprocessor::new(&self.dm_context, environment) {
            Ok(pp) => pp,
            Err(e) => {
                eprintln!("i/o error opening environment:\n{}", e);
                std::process::exit(1);
            }
        };
        let indents = dm::indents::IndentProcessor::new(&self.dm_context, pp);
        let parser = dm::parser::Parser::new(&self.dm_context, indents);
        self.objtree = parser.parse_object_tree();
    }
}

#[derive(Parser, Debug)]
#[command(
    name="dmm-tools",
    version=concat!(
        env!("CARGO_PKG_VERSION"), "\n",
        include_str!(concat!(env!("OUT_DIR"), "/build-info.txt"))
    ),
    author="Copyright (C) 2017-2023  Tad Hardesty",
    about="This program comes with ABSOLUTELY NO WARRANTY. This is free software,
and you are welcome to redistribute it under the conditions of the GNU
General Public License version 3.",
)]
struct Opt {
    /// The environment file to operate under.
    #[arg(short = 'e', long = "env")]
    environment: Option<String>,

    #[arg(short = 'v', long = "verbose")]
    #[allow(dead_code)]
    verbose: bool,

    /// Set the number of threads to be used for parallel execution when
    /// possible. A value of 0 will select automatically, and 1 will be serial.
    #[arg(long = "jobs", default_value = "1")]
    jobs: usize,

    #[command(subcommand)]
    command: Command,
}

// ----------------------------------------------------------------------------
// Subcommands

#[derive(Subcommand, Debug)]
enum Command {
    /// Show information about the render-pass list.
    #[command(name = "list-passes")]
    ListPasses {
        /// Output as JSON.
        #[arg(short = 'j', long = "json")]
        json: bool,
    },
    /// Build minimaps of the specified maps.
    #[command(name = "minimap")]
    Minimap {
        /// The output directory.
        #[arg(short = 'o', default_value = "data/minimaps")]
        output: String,

        /// Set the minimum x,y or x,y,z coordinate to act upon (1-indexed, inclusive).
        #[arg(long = "min")]
        min: Option<CoordArg>,

        /// Set the maximum x,y or x,y,z coordinate to act upon (1-indexed, inclusive).
        #[arg(long = "max")]
        max: Option<CoordArg>,

        /// Enable render-passes, or "all" to only exclude those passed to --disable.
        #[arg(long = "enable", default_value = "")]
        enable: String,

        /// Disable render-passes, or "all" to only use those passed to --enable.
        #[arg(long = "disable", default_value = "")]
        disable: String,

        /// Run output through pngcrush automatically. Requires pngcrush.
        #[arg(long = "pngcrush")]
        pngcrush: bool,

        /// Run output through optipng automatically. Requires optipng.
        #[arg(long = "optipng")]
        optipng: bool,

        /// The list of maps to process.
        files: Vec<String>,
    },
    /// List the differing coordinates between two maps.
    #[command(name = "diff-maps")]
    DiffMaps { left: String, right: String },
    /// Show metadata information about the map.
    #[command(name = "map-info")]
    MapInfo {
        /// Output as JSON.
        #[arg(short = 'j', long = "json")]
        json: bool,

        /// The list of maps to show info on.
        files: Vec<String>,
    },
    /// Read a JSON RenderManyCommand from stdin, execute it, and print a RenderManyCommandResult.
    RenderMany,
}

fn run(opt: &Opt, command: &Command, context: &mut Context) {
    match *command {
        // --------------------------------------------------------------------
        Command::ListPasses { json } => {
            if json {
                #[derive(Serialize)]
                struct Pass<'a> {
                    name: &'a str,
                    desc: &'a str,
                    default: bool,
                }

                let mut report = Vec::new();
                for &render_passes::RenderPassInfo {
                    name,
                    desc,
                    default,
                    new: _,
                } in render_passes::RENDER_PASSES
                {
                    report.push(Pass {
                        name,
                        desc,
                        default,
                    });
                }
                output_json(&report);
            } else {
                println!("default passes:");
                let mut non_default = Vec::new();
                for pass in render_passes::RENDER_PASSES {
                    if pass.default {
                        println!("{}: {}", pass.name, pass.desc);
                    } else {
                        non_default.push(pass);
                    }
                }
                if !non_default.is_empty() {
                    println!("\nadditional passes:");
                    for pass in non_default {
                        println!("{}: {}", pass.name, pass.desc);
                    }
                }
            }
        }
        // --------------------------------------------------------------------
        Command::Minimap {
            ref output,
            min,
            max,
            ref enable,
            ref disable,
            ref files,
            pngcrush,
            optipng,
        } => {
            context.objtree(opt);
            if context
                .dm_context
                .errors()
                .iter()
                .any(|e| e.severity() <= dm::Severity::Error)
            {
                println!("there were some parsing errors; render may be inaccurate")
            }
            let Context {
                ref objtree,
                ref icon_cache,
                ref exit_status,
                parallel,
                ..
            } = *context;

            let render_passes = &dmm_tools::render_passes::configure(
                &context.dm_context.config().map_renderer,
                enable,
                disable,
            );
            let paths: Vec<&Path> = files.iter().map(|p| p.as_ref()).collect();
            let errors: RwLock<HashSet<String, RandomState>> = Default::default();

            let perform_job = move |path: &Path| {
                let mut filename;
                let prefix = if parallel {
                    filename = path.file_name().unwrap().to_string_lossy().into_owned();
                    filename.push_str(": ");
                    println!("{}{}", filename, path.display());
                    &filename
                } else {
                    println!("{}", path.display());
                    "    "
                };

                let map = match dmm::Map::from_file(path) {
                    Ok(map) => map,
                    Err(e) => {
                        eprintln!("Failed to load {}:\n{}", path.display(), e);
                        exit_status.fetch_add(1, Ordering::Relaxed);
                        return;
                    }
                };

                let (dim_x, dim_y, dim_z) = map.dim_xyz();
                let mut min = min.unwrap_or(CoordArg { x: 0, y: 0, z: 0 });
                let mut max = max.unwrap_or(CoordArg {
                    x: dim_x + 1,
                    y: dim_y + 1,
                    z: dim_z + 1,
                });
                min.x = clamp(min.x, 1, dim_x);
                min.y = clamp(min.y, 1, dim_y);
                min.z = clamp(min.z, 1, dim_z);
                max.x = clamp(max.x, min.x, dim_x);
                max.y = clamp(max.y, min.y, dim_y);
                max.z = clamp(max.z, min.z, dim_z);
                println!("{}rendering from {} to {}", prefix, min, max);

                let do_z_level = |z| {
                    println!("{}generating z={}", prefix, 1 + z);
                    let arena = Default::default();
                    let minimap_context = minimap::Context {
                        objtree,
                        map: &map,
                        level: map.z_level(z),
                        min: (min.x - 1, min.y - 1),
                        max: (max.x - 1, max.y - 1),
                        render_passes,
                        errors: &errors,
                        arena: &arena,
                    };
                    let image = minimap::generate(minimap_context, icon_cache).unwrap();
                    if let Err(e) = std::fs::create_dir_all(output) {
                        eprintln!("Failed to create output directory {}:\n{}", output, e);
                        exit_status.fetch_add(1, Ordering::Relaxed);
                        return;
                    }
                    let outfile = format!(
                        "{}/{}-{}.png",
                        output,
                        path.file_stem().unwrap().to_string_lossy(),
                        1 + z
                    );
                    println!("{}saving {}", prefix, outfile);
                    image.save(&outfile).unwrap();
                    if pngcrush {
                        println!("    pngcrush {}", outfile);
                        let temp = format!("{}.temp", outfile);
                        assert!(
                            std::process::Command::new("pngcrush")
                                .arg("-ow")
                                .arg(&outfile)
                                .arg(&temp)
                                .stderr(std::process::Stdio::null())
                                .status()
                                .unwrap()
                                .success(),
                            "pngcrush failed"
                        );
                    }
                    if optipng {
                        println!("{}optipng {}", prefix, outfile);
                        assert!(
                            std::process::Command::new("optipng")
                                .arg(&outfile)
                                .stderr(std::process::Stdio::null())
                                .status()
                                .unwrap()
                                .success(),
                            "optipng failed"
                        );
                    }
                };

                if parallel {
                    ((min.z - 1)..(max.z)).into_par_iter().for_each(do_z_level);
                } else {
                    ((min.z - 1)..(max.z)).for_each(do_z_level);
                }
            };

            if parallel {
                // Suboptimal due to mixing I/O in with what's meant for CPU
                // tasks, but it should get the job done for now.
                paths.into_par_iter().for_each(perform_job);
            } else {
                paths.into_iter().for_each(perform_job);
            }
        }
        // --------------------------------------------------------------------
        Command::DiffMaps {
            ref left,
            ref right,
        } => {
            use std::cmp::min;

            let path: &std::path::Path = left.as_ref();
            println!("{}", path.display());
            let left_map = dmm::Map::from_file(path).unwrap();
            let path: &std::path::Path = right.as_ref();
            println!("{}", path.display());
            let right_map = dmm::Map::from_file(path).unwrap();

            let left_dims = left_map.dim_xyz();
            let right_dims = right_map.dim_xyz();
            if left_dims != right_dims {
                println!("    different size: {:?} {:?}", left_dims, right_dims);
            }

            for z in 0..min(left_dims.2, right_dims.2) {
                for y in 0..min(left_dims.1, right_dims.1) {
                    for x in 0..min(left_dims.0, right_dims.0) {
                        let left_tile =
                            &left_map.dictionary[&left_map.grid[(z, left_dims.1 - y - 1, x)]];
                        let right_tile =
                            &right_map.dictionary[&right_map.grid[(z, right_dims.1 - y - 1, x)]];
                        if left_tile != right_tile {
                            println!("    different tile: ({}, {}, {})", x + 1, y + 1, z + 1);
                        }
                    }
                }
            }
        }
        // --------------------------------------------------------------------
        Command::MapInfo { json, ref files } => {
            if !json {
                eprintln!("non-JSON output is not yet supported");
            }

            #[derive(Serialize)]
            struct Map {
                size: (usize, usize, usize),
                key_length: u8,
                num_keys: usize,
            }

            let mut report = HashMap::with_hasher(RandomState::default());
            for path in files.iter() {
                let path = std::path::Path::new(path);
                let map = dmm::Map::from_file(path).unwrap();
                report.insert(
                    path,
                    Map {
                        size: map.dim_xyz(),
                        key_length: map.key_length(),
                        num_keys: map.dictionary.len(),
                    },
                );
            }
            output_json(&report);
        }
        // --------------------------------------------------------------------
        Command::RenderMany => {
            let stdin = std::io::stdin();
            let command: RenderManyCommand = serde_json::from_reader(stdin.lock()).unwrap();
            context.objtree(opt);
            let result = render_many(context, command);
            let stdout = std::io::stdout();
            serde_json::to_writer(stdout.lock(), &result).unwrap();
        } // --------------------------------------------------------------------
    }
}

// ----------------------------------------------------------------------------
// Argument parsing helpers

#[derive(Debug, Copy, Clone, Deserialize)]
struct CoordArg {
    x: usize,
    y: usize,
    #[serde(default)]
    z: usize,
}

impl fmt::Display for CoordArg {
    fn fmt(&self, f: &mut fmt::Formatter) -> fmt::Result {
        if self.z != 0 {
            write!(f, "{},{},{}", self.x, self.y, self.z)
        } else {
            write!(f, "{},{}", self.x, self.y)
        }
    }
}

impl std::str::FromStr for CoordArg {
    type Err = String;

    fn from_str(s: &str) -> Result<Self, String> {
        match s
            .split(',')
            .map(|x| x.parse())
            .collect::<Result<Vec<_>, std::num::ParseIntError>>()
        {
            Ok(ref vec) if vec.len() == 2 => Ok(CoordArg {
                x: vec[0],
                y: vec[1],
                z: 0,
            }),
            Ok(ref vec) if vec.len() == 3 => Ok(CoordArg {
                x: vec[0],
                y: vec[1],
                z: vec[2],
            }),
            Ok(_) => Err("must specify 2 or 3 coordinates".into()),
            Err(e) => Err(e.to_string()),
        }
    }
}

fn clamp(val: usize, min: usize, max: usize) -> usize {
    if val < min {
        min
    } else if val > max {
        max
    } else {
        val
    }
}

fn output_json<T: serde::Serialize>(t: &T) {
    let stdout = std::io::stdout();
    let mut stdout = stdout.lock();
    serde_json::to_writer(&mut stdout, t).unwrap();
    stdout.write_all(b"\n").unwrap();
}

// ----------------------------------------------------------------------------
// Render Many implementation

#[derive(Deserialize)]
struct RenderManyCommand {
    /// Directory to write results to.
    output_directory: PathBuf,

    /// `.dmm` files to render.
    ///
    /// Including a file multiple times in this list is less efficient than
    /// combining its chunks into one entry in this list.
    files: Vec<RenderManyFile>,

    /// Render passes to enable, or `["all"]` for all not explicitly disabled.
    #[serde(default)]
    enable: Vec<String>,

    /// Render passes to disable, or `["all"]` for all not explicitly enabled.
    #[serde(default)]
    disable: Vec<String>,
}

#[derive(Deserialize)]
struct RenderManyFile {
    /// The path to the `.dmm` file to render.
    path: PathBuf,
    /// Defaults to one chunk per z-level if omitted.
    chunks: Option<Vec<RenderManyChunk>>,
}

#[derive(Deserialize, Debug)]
struct RenderManyChunk {
    /// The z-level to render.
    z: usize,
    /// Defaults to 1.
    min_x: Option<usize>,
    /// Defaults to 1.
    min_y: Option<usize>,
    /// Defaults to the X size of the map.
    max_x: Option<usize>,
    /// Defaults to the Y size of the map.
    max_y: Option<usize>,
}

#[derive(Serialize)]
struct RenderManyCommandResult {
    /// Results for each file in the same order as the input.
    files: Vec<RenderManyFileResult>,
}

#[derive(Serialize)]
struct RenderManyFileResult {
    /// Results for each chunk in the same order as the input.
    ///
    /// If `chunks` was omitted in the input, this has one chunk per z-level.
    chunks: Vec<RenderManyChunkResult>,
}

#[derive(Serialize)]
struct RenderManyChunkResult {
    /// The filename, not including the output directory, that the chunk was written to.
    filename: PathBuf,
}

fn render_many(context: &Context, command: RenderManyCommand) -> RenderManyCommandResult {
    // Parse the object tree and otherwise prepare the context.
    if context
        .dm_context
        .errors()
        .iter()
        .any(|e| e.severity() <= dm::Severity::Error)
    {
        eprintln!("there were some parsing errors; render may be inaccurate")
    }
    let Context {
        ref objtree,
        ref icon_cache,
        ref exit_status,
        ..
    } = *context;
    let render_passes = &dmm_tools::render_passes::configure_list(
        &context.dm_context.config().map_renderer,
        &command.enable,
        &command.disable,
    );
    let errors: RwLock<HashSet<String, RandomState>> = Default::default();

    // Prepare output directory.
    let output_directory = command.output_directory;
    if let Err(e) = std::fs::create_dir_all(&output_directory) {
        eprintln!(
            "failed to create output directory {}:\n{}",
            output_directory.display(),
            e
        );
        exit_status.fetch_add(1, Ordering::Relaxed);
        panic!();
    }

    // Iterate over the maps
    let result_files: Vec<_> = command
        .files
        .into_par_iter()
        .enumerate()
        .map(|(file_idx, file)| {
            eprintln!("{}: load {}", file_idx, file.path.display());
            let stem = file.path.file_stem().unwrap().to_string_lossy();
            let map = dmm::Map::from_file(&file.path).unwrap(); // TODO: error handling
            let (dim_x, dim_y, dim_z) = map.dim_xyz();

            // If `chunks` was not specified, render one chunk per z-level.
            let chunks = file.chunks.unwrap_or_else(|| {
                (1..=dim_z)
                    .map(|z| RenderManyChunk {
                        z,
                        min_x: None,
                        min_y: None,
                        max_x: None,
                        max_y: None,
                    })
                    .collect()
            });

            let result_chunks: Vec<_> = chunks
                .into_par_iter()
                .enumerate()
                .map(|(chunk_idx, chunk)| {
                    eprintln!("{}/{}: render {:?}", file_idx, chunk_idx, chunk);

                    // Render the image.
<<<<<<< HEAD
                    let bump = Default::default();
=======
                    let arena = Default::default();
>>>>>>> 5f92a24b
                    let minimap_context = minimap::Context {
                        objtree,
                        map: &map,
                        level: map.z_level(chunk.z - 1),
                        // Default and clamp to [1, max].
                        min: (
                            chunk.min_x.unwrap_or(1).max(1) - 1,
                            chunk.min_y.unwrap_or(1).max(1) - 1,
                        ),
                        max: (
                            chunk.max_x.unwrap_or(dim_x).min(dim_x) - 1,
                            chunk.max_y.unwrap_or(dim_y).min(dim_y) - 1,
                        ),
                        render_passes,
                        errors: &errors,
<<<<<<< HEAD
                        bump: &bump,
=======
                        arena: &arena,
>>>>>>> 5f92a24b
                    };
                    let image = minimap::generate(minimap_context, icon_cache).unwrap(); // TODO: error handling

                    // Write it to file.
                    let filename =
                        PathBuf::from(format!("{}_z{}_chunk{}.png", stem, chunk.z, chunk_idx,));
                    eprintln!("{}/{}: save {}", file_idx, chunk_idx, filename.display());
                    let outfile = output_directory.join(&filename);
<<<<<<< HEAD
                    image.to_file(&outfile).unwrap(); // TODO: error handling
=======
                    image.save(&outfile).unwrap(); // TODO: error handling
>>>>>>> 5f92a24b

                    RenderManyChunkResult { filename }
                })
                .collect();

            RenderManyFileResult {
                chunks: result_chunks,
            }
        })
        .collect();

    RenderManyCommandResult {
        files: result_files,
    }
}<|MERGE_RESOLUTION|>--- conflicted
+++ resolved
@@ -2,23 +2,10 @@
 #![forbid(unsafe_code)]
 #![doc(hidden)] // Don't interfere with lib docs.
 
-<<<<<<< HEAD
-extern crate clap;
-extern crate rayon;
-
-extern crate serde;
-extern crate serde_json;
+use dreammaker as dm;
+
 #[macro_use]
 extern crate serde_derive;
-
-extern crate dmm_tools;
-extern crate dreammaker as dm;
-=======
-use dreammaker as dm;
-
-#[macro_use]
-extern crate serde_derive;
->>>>>>> 5f92a24b
 
 use std::collections::HashMap;
 use std::collections::HashSet;
@@ -643,11 +630,7 @@
                     eprintln!("{}/{}: render {:?}", file_idx, chunk_idx, chunk);
 
                     // Render the image.
-<<<<<<< HEAD
-                    let bump = Default::default();
-=======
                     let arena = Default::default();
->>>>>>> 5f92a24b
                     let minimap_context = minimap::Context {
                         objtree,
                         map: &map,
@@ -663,11 +646,7 @@
                         ),
                         render_passes,
                         errors: &errors,
-<<<<<<< HEAD
-                        bump: &bump,
-=======
                         arena: &arena,
->>>>>>> 5f92a24b
                     };
                     let image = minimap::generate(minimap_context, icon_cache).unwrap(); // TODO: error handling
 
@@ -676,11 +655,7 @@
                         PathBuf::from(format!("{}_z{}_chunk{}.png", stem, chunk.z, chunk_idx,));
                     eprintln!("{}/{}: save {}", file_idx, chunk_idx, filename.display());
                     let outfile = output_directory.join(&filename);
-<<<<<<< HEAD
-                    image.to_file(&outfile).unwrap(); // TODO: error handling
-=======
                     image.save(&outfile).unwrap(); // TODO: error handling
->>>>>>> 5f92a24b
 
                     RenderManyChunkResult { filename }
                 })
