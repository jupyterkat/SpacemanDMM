--- conflicted
+++ resolved
@@ -1,15 +1,3 @@
-<<<<<<< HEAD
-extern crate dmm_tools;
-extern crate dreammaker as dm;
-extern crate ndarray;
-extern crate walkdir;
-
-use dmm_tools::dmi::*;
-use ndarray::s;
-use std::collections::HashMap;
-use std::path::Path;
-use walkdir::{DirEntry, WalkDir};
-=======
 use ahash::HashMap;
 use dmm_tools::dmi::*;
 use image::GenericImageView;
@@ -17,7 +5,6 @@
 use walkdir::{DirEntry, WalkDir};
 
 use tinydmi::prelude::{IconLocation, State};
->>>>>>> 5f92a24b
 
 fn is_visible(entry: &DirEntry) -> bool {
     entry
