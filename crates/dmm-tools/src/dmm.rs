use eyre::Result;
use std::collections::BTreeMap;
use std::fmt;
use std::fs::File;
<<<<<<< HEAD
use std::io;
use std::path::Path;
=======
use std::path::Path;

use dreammaker as dm;
>>>>>>> 5f92a24b

use ahash::RandomState;
use indexmap::IndexMap;
use ndarray::{self, Array3, Axis};

<<<<<<< HEAD
use crate::dmi::Dir;
use dm::constants::Constant;
use dm::DMError;
=======
use dm::constants::Constant;
use dm::DMError;
use tinydmi::prelude::Dir;
>>>>>>> 5f92a24b

mod read;
mod save_tgm;

const MAX_KEY_LENGTH: u8 = 3;

/// BYOND is currently limited to 65534 keys.
/// https://www.byond.com/forum/?post=2340796#comment23770802
type KeyType = u16;

/// An opaque map key.
#[derive(Copy, Clone, Debug, Hash, Ord, Eq, PartialOrd, PartialEq, Default)]
pub struct Key(KeyType);

/// An XY coordinate pair in the BYOND coordinate system.
///
/// The lower-left corner is `{ x: 1, y: 1 }`.
#[derive(Clone, Copy, Debug, Eq, PartialEq, Hash)]
pub struct Coord2 {
    pub x: i32,
    pub y: i32,
}

impl Coord2 {
    #[inline]
    pub fn new(x: i32, y: i32) -> Coord2 {
        Coord2 { x, y }
    }

    #[inline]
    pub fn z(self, z: i32) -> Coord3 {
        Coord3 {
            x: self.x,
            y: self.y,
            z,
        }
    }

    fn to_raw(self, (dim_y, dim_x): (usize, usize)) -> (usize, usize) {
        assert!(
            self.x >= 1 && self.x <= dim_x as i32,
            "x={} not in [1, {}]",
            self.x,
            dim_x
        );
        assert!(
            self.y >= 1 && self.y <= dim_y as i32,
            "y={} not in [1, {}]",
            self.y,
            dim_y
        );
        (dim_y - self.y as usize, self.x as usize - 1)
    }

    fn from_raw((y, x): (usize, usize), (dim_y, _dim_x): (usize, usize)) -> Coord2 {
        Coord2 {
            x: x as i32 + 1,
            y: (dim_y - y) as i32,
        }
    }
}

impl std::ops::Add<Dir> for Coord2 {
    type Output = Coord2;

    fn add(self, rhs: Dir) -> Coord2 {
        let (x, y) = rhs.offset();
        Coord2 {
            x: self.x + x,
            y: self.y + y,
        }
    }
}

/// An XYZ coordinate triple in the BYOND coordinate system.
///
/// The lower-left corner of the first level is `{ x: 1, y: 1, z: 1 }`.
///
/// Note that BYOND by default considers "UP" to be Z+1, but this does not
/// necessarily apply to a given game's logic.
#[derive(Clone, Copy, Debug, Eq, PartialEq, Hash)]
pub struct Coord3 {
    pub x: i32,
    pub y: i32,
    pub z: i32,
}

impl Coord3 {
    #[inline]
    pub fn new(x: i32, y: i32, z: i32) -> Coord3 {
        Coord3 { x, y, z }
    }

    #[inline]
    pub fn xy(self) -> Coord2 {
        Coord2 {
            x: self.x,
            y: self.y,
        }
    }

    fn to_raw(self, (dim_z, dim_y, dim_x): (usize, usize, usize)) -> (usize, usize, usize) {
        assert!(
            self.x >= 1 && self.x <= dim_x as i32,
            "x={} not in [1, {}]",
            self.x,
            dim_x
        );
        assert!(
            self.y >= 1 && self.y <= dim_y as i32,
            "y={} not in [1, {}]",
            self.y,
            dim_y
        );
        assert!(
            self.z >= 1 && self.z <= dim_z as i32,
            "y={} not in [1, {}]",
            self.z,
            dim_z
        );
        (
            self.z as usize - 1,
            dim_y - self.y as usize,
            self.x as usize - 1,
        )
    }

    #[allow(dead_code)]
    fn from_raw(
        (z, y, x): (usize, usize, usize),
        (_dim_z, dim_y, _dim_x): (usize, usize, usize),
    ) -> Coord3 {
        Coord3 {
            x: x as i32 + 1,
            y: (dim_y - y) as i32,
            z: z as i32 + 1,
        }
    }
}

/// A BYOND map, structured similarly to its serialized form.
#[derive(Clone)]
pub struct Map {
    key_length: u8,
    /// The map's dictionary keys in sorted order.
    pub dictionary: BTreeMap<Key, Vec<Prefab>>,
    /// The map's grid of keys in Z/Y/X order.
    pub grid: Array3<Key>,
}

/// A slice referencing one z-level of a `Map`.
#[derive(Clone, Copy)]
pub struct ZLevel<'a> {
    pub grid: ndarray::ArrayView<'a, Key, ndarray::Dim<[usize; 2]>>,
}

#[derive(Debug, Default, Clone)]
pub struct Prefab {
    pub path: String,
    // insertion order, sort of most of the time alphabetical but not quite
    pub vars: IndexMap<String, Constant, RandomState>,
}

impl PartialEq for Prefab {
    fn eq(&self, other: &Self) -> bool {
        self.path == other.path && self.vars == other.vars
    }
}

impl Eq for Prefab {}

impl std::hash::Hash for Prefab {
    fn hash<H: std::hash::Hasher>(&self, state: &mut H) {
        self.path.hash(state);
        let mut items: Vec<_> = self.vars.iter().collect();
        items.sort_by_key(|&(k, _)| k);
        for kvp in items {
            kvp.hash(state);
        }
    }
}

impl Map {
    pub fn new(x: usize, y: usize, z: usize, turf: String, area: String) -> Map {
        assert!(x > 0 && y > 0 && z > 0, "({}, {}, {})", x, y, z);

        let mut dictionary = BTreeMap::new();
        dictionary.insert(
            Key(0),
            vec![Prefab::from_path(turf), Prefab::from_path(area)],
        );

        let grid = Array3::default((z, y, x)); // default = 0

        Map {
            key_length: 1,
            dictionary,
            grid,
        }
    }

    pub fn with_empty_dictionary(x: usize, y: usize, z: usize) -> Map {
        Map {
            key_length: 1,
            dictionary: BTreeMap::new(),
            grid: Array3::default((z, y, x)),
        }
    }

    pub fn from_file(path: &Path) -> Result<Map, DMError> {
        let mut map = Map {
            key_length: 0,
            dictionary: Default::default(),
            grid: Array3::default((1, 1, 1)),
        };
        read::parse_map(&mut map, path)?;
        Ok(map)
    }

    pub fn to_file(&self, path: &Path) -> Result<()> {
        // DMM saver later
        save_tgm::save_tgm(self, File::create(path)?)
    }

    pub fn key_length(&self) -> u8 {
        self.key_length
    }

    pub fn adjust_key_length(&mut self) {
        if self.dictionary.len() > 2704 {
            self.key_length = 3;
        } else if self.dictionary.len() > 52 {
            self.key_length = 2;
        } else {
            self.key_length = 1;
        }
    }

    #[inline]
    pub fn dim_xyz(&self) -> (usize, usize, usize) {
        let dim = self.grid.dim();
        (dim.2, dim.1, dim.0)
    }

    #[inline]
    pub fn dim_z(&self) -> usize {
        self.grid.dim().0
    }

    #[inline]
    pub fn z_level(&self, z: usize) -> ZLevel {
        ZLevel {
            grid: self.grid.index_axis(Axis(0), z),
        }
    }

    pub fn iter_levels(&self) -> impl Iterator<Item = (i32, ZLevel<'_>)> + '_ {
        self.grid
            .axis_iter(Axis(0))
            .enumerate()
            .map(|(i, grid)| (i as i32 + 1, ZLevel { grid }))
    }

    #[inline]
    pub fn format_key(&self, key: Key) -> impl std::fmt::Display {
        FormatKey(self.key_length, key)
    }
}

impl std::ops::Index<Coord3> for Map {
    type Output = Key;

    #[inline]
    fn index(&self, coord: Coord3) -> &Key {
        &self.grid[coord.to_raw(self.grid.dim())]
    }
}

impl<'a> ZLevel<'a> {
    /// Iterate over the z-level in row-major order starting at the top-left.
    pub fn iter_top_down(&self) -> impl Iterator<Item = (Coord2, Key)> + '_ {
        let dim = self.grid.dim();
        self.grid
            .indexed_iter()
            .map(move |(c, k)| (Coord2::from_raw(c, dim), *k))
    }
}

impl<'a> std::ops::Index<Coord2> for ZLevel<'a> {
    type Output = Key;

    #[inline]
    fn index(&self, coord: Coord2) -> &Key {
        &self.grid[coord.to_raw(self.grid.dim())]
    }
}

impl Prefab {
    pub fn from_path<S: Into<String>>(path: S) -> Prefab {
        Prefab {
            path: path.into(),
            vars: Default::default(),
        }
    }
}

impl fmt::Display for Prefab {
    fn fmt(&self, f: &mut fmt::Formatter) -> fmt::Result {
        f.write_str(&self.path)?;
        if !self.vars.is_empty() {
            write!(f, " {{")?;
            let mut first = true;
            for (k, v) in self.vars.iter() {
                if !first {
                    write!(f, "; ")?;
                }
                first = false;
                if f.alternate() {
                    f.write_str("\n    ")?;
                }
                write!(f, "{} = {}", k, v)?;
            }
            if f.alternate() {
                f.write_str("\n")?;
            }
            write!(f, "}}")?;
        }
        Ok(())
    }
}

impl fmt::Display for Coord2 {
    fn fmt(&self, f: &mut fmt::Formatter) -> fmt::Result {
        write!(f, "({}, {})", self.x, self.y)
    }
}

impl fmt::Display for Coord3 {
    fn fmt(&self, f: &mut fmt::Formatter) -> fmt::Result {
        write!(f, "({}, {}, {})", self.x, self.y, self.z)
    }
}

impl Key {
    pub fn invalid() -> Key {
        Key(KeyType::max_value())
    }

    pub fn next(self) -> Key {
        Key(self.0 + 1)
    }
}

#[derive(Copy, Clone)]
struct FormatKey(u8, Key);

impl fmt::Display for FormatKey {
    fn fmt(&self, f: &mut fmt::Formatter) -> fmt::Result {
        use std::fmt::Write;
        let FormatKey(key_length, Key(key)) = *self;

        if key_length < MAX_KEY_LENGTH && key >= 52u16.pow(key_length as u32) {
            panic!("Attempted to format an out-of-range key");
        }

        let mut current = 52usize.pow(key_length as u32 - 1);
        for _ in 0..key_length {
            f.write_char(BASE_52[(key as usize / current) % 52] as char)?;
            current /= 52;
        }

        Ok(())
    }
}

const BASE_52: &[u8] = b"abcdefghijklmnopqrstuvwxyzABCDEFGHIJKLMNOPQRSTUVWXYZ";

fn base_52_reverse(ch: u8) -> Result<KeyType, String> {
    if ch.is_ascii_lowercase() {
        Ok(ch as KeyType - b'a' as KeyType)
    } else if ch.is_ascii_uppercase() {
        Ok(26 + ch as KeyType - b'A' as KeyType)
    } else {
        Err(format!("Not a base-52 character: {:?}", ch as char))
    }
}

fn advance_key(current: KeyType, next_digit: KeyType) -> Result<KeyType, &'static str> {
    current
        .checked_mul(52)
        .and_then(|b| b.checked_add(next_digit))
        .ok_or({
            // https://www.byond.com/forum/?post=2340796#comment23770802
            "Key overflow, max is 'ymo'"
        })
}<|MERGE_RESOLUTION|>--- conflicted
+++ resolved
@@ -2,28 +2,17 @@
 use std::collections::BTreeMap;
 use std::fmt;
 use std::fs::File;
-<<<<<<< HEAD
-use std::io;
 use std::path::Path;
-=======
-use std::path::Path;
 
 use dreammaker as dm;
->>>>>>> 5f92a24b
 
 use ahash::RandomState;
 use indexmap::IndexMap;
 use ndarray::{self, Array3, Axis};
 
-<<<<<<< HEAD
-use crate::dmi::Dir;
-use dm::constants::Constant;
-use dm::DMError;
-=======
 use dm::constants::Constant;
 use dm::DMError;
 use tinydmi::prelude::Dir;
->>>>>>> 5f92a24b
 
 mod read;
 mod save_tgm;
