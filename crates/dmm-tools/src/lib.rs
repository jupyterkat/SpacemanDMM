--- conflicted
+++ resolved
@@ -4,19 +4,6 @@
 #[macro_use]
 extern crate bytemuck;
 
-<<<<<<< HEAD
-extern crate inflate;
-extern crate lodepng;
-#[cfg(feature = "png")]
-extern crate png;
-
-#[macro_use]
-extern crate bytemuck;
-extern crate bumpalo;
-extern crate rand;
-
-=======
->>>>>>> 5f92a24b
 #[cfg(feature = "gfx_core")]
 extern crate gfx_core;
 
