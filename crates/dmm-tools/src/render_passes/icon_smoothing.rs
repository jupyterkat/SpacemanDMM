//! Port of icon smoothing subsystem.
use dreammaker as dm;

<<<<<<< HEAD
use crate::dmi::Dir;
use crate::minimap::{Atom, GetVar, Neighborhood, Sprite};
use dm::constants::Constant;
use dm::objtree::ObjectTree;
=======
use crate::minimap::{Atom, GetVar, Neighborhood, Sprite};
use dm::constants::Constant;
use dm::objtree::ObjectTree;
use tinydmi::prelude::Dir;
>>>>>>> 5f92a24b

use super::RenderPass;

// (1 << N) where N is the usual value
const N_NORTH: i32 = 2;
const N_SOUTH: i32 = 4;
const N_EAST: i32 = 16;
const N_WEST: i32 = 256;
const N_NORTHEAST: i32 = 32;
const N_NORTHWEST: i32 = 512;
const N_SOUTHEAST: i32 = 64;
const N_SOUTHWEST: i32 = 1024;

const SMOOTH_TRUE: i32 = 1; // smooth with exact specified types or just itself
const SMOOTH_MORE: i32 = 2; // smooth with all subtypes thereof
const SMOOTH_DIAGONAL: i32 = 4; // smooth diagonally
const SMOOTH_BORDER: i32 = 8; // smooth with the borders of the map

pub struct IconSmoothing {
    pub mask: i32,
}

impl Default for IconSmoothing {
    fn default() -> Self {
        IconSmoothing { mask: !0 }
    }
}

impl RenderPass for IconSmoothing {
    fn adjust_sprite<'a>(
        &self,
        atom: &Atom<'a>,
        sprite: &mut Sprite<'a>,
        _objtree: &'a ObjectTree,
        _: &'a typed_arena::Arena<String>,
    ) {
        if atom.istype("/turf/closed/mineral/") {
            sprite.ofs_x -= 4;
            sprite.ofs_y -= 4;
        }
    }

    fn neighborhood_appearance<'a>(
        &self,
        atom: &Atom<'a>,
        objtree: &'a ObjectTree,
        neighborhood: &Neighborhood<'a, '_>,
        output: &mut Vec<Sprite<'a>>,
        arena: &'a typed_arena::Arena<String>,
    ) -> bool {
        let smooth_flags = self.mask & atom.get_var("smooth", objtree).to_int().unwrap_or(0);
        if smooth_flags & (SMOOTH_TRUE | SMOOTH_MORE) != 0 {
            let adjacencies = calculate_adjacencies(objtree, neighborhood, atom, smooth_flags);
            if smooth_flags & SMOOTH_DIAGONAL != 0 {
                diagonal_smooth(output, objtree, arena, neighborhood, atom, adjacencies);
            } else {
                cardinal_smooth(output, objtree, arena, atom, adjacencies);
            }
            false
        } else {
            true
        }
    }
}

fn calculate_adjacencies(
    objtree: &ObjectTree,
    neighborhood: &Neighborhood,
    atom: &Atom,
    smooth_flags: i32,
) -> i32 {
    // TODO: anchored check

    let mut adjacencies = 0;
    let check_one = |direction, flag| {
        if find_type_in_direction(objtree, neighborhood, atom, direction, smooth_flags) {
            flag
        } else {
            0
        }
    };

    for &dir in Dir::CARDINALS {
        adjacencies |= check_one(dir, 1 << dir.to_int());
    }

    if adjacencies & N_NORTH != 0 {
        if adjacencies & N_WEST != 0 {
            adjacencies |= check_one(Dir::Northwest, N_NORTHWEST);
        }
        if adjacencies & N_EAST != 0 {
            adjacencies |= check_one(Dir::Northeast, N_NORTHEAST);
        }
    }
    if adjacencies & N_SOUTH != 0 {
        if adjacencies & N_WEST != 0 {
            adjacencies |= check_one(Dir::Southwest, N_SOUTHWEST);
        }
        if adjacencies & N_EAST != 0 {
            adjacencies |= check_one(Dir::Southeast, N_SOUTHEAST);
        }
    }

    adjacencies
}

fn find_type_in_direction(
    objtree: &ObjectTree,
    adjacency: &Neighborhood,
    source: &Atom,
    direction: Dir,
    smooth_flags: i32,
) -> bool {
    let atom_list = adjacency.offset(direction);
    if atom_list.is_empty() {
        return smooth_flags & SMOOTH_BORDER != 0;
    }

    match source.get_var("canSmoothWith", objtree) {
        Constant::List(elements) => {
            if smooth_flags & SMOOTH_MORE != 0 {
                // smooth with canSmoothWith + subtypes
                for atom in atom_list {
                    let mut path = atom.get_path();
                    while !path.is_empty() {
                        if smoothlist_contains(elements, path) {
                            return true;
                        }
                        path = &path[..path.rfind('/').unwrap()];
                    }
                }
            } else {
                // smooth only with exact types in canSmoothWith
                for atom in atom_list {
                    if smoothlist_contains(elements, atom.get_path()) {
                        return true;
                    }
                }
            }
        }
        _ => {
            // smooth only with the same type
            for atom in atom_list {
                if std::ptr::eq(atom.get_path(), source.get_path()) {
                    return true;
                }
            }
        }
    }
    false
}

fn smoothlist_contains(list: &[(Constant, Option<Constant>)], desired: &str) -> bool {
    for (key, _) in list {
        if key == desired {
            return true;
        }
    }
    false
}

fn cardinal_smooth<'a>(
    output: &mut Vec<Sprite<'a>>,
    objtree: &'a ObjectTree,
<<<<<<< HEAD
    bump: &'a bumpalo::Bump,
=======
    arena: &'a typed_arena::Arena<String>,
>>>>>>> 5f92a24b
    source: &Atom<'a>,
    adjacencies: i32,
) {
    for &(what, f1, n1, f2, n2, f3) in &[
        ("1", N_NORTH, "n", N_WEST, "w", N_NORTHWEST),
        ("2", N_NORTH, "n", N_EAST, "e", N_NORTHEAST),
        ("3", N_SOUTH, "s", N_WEST, "w", N_SOUTHWEST),
        ("4", N_SOUTH, "s", N_EAST, "e", N_SOUTHEAST),
    ] {
        let name = if (adjacencies & f1 != 0) && (adjacencies & f2 != 0) {
            if (adjacencies & f3) != 0 {
                format!("{}-f", what)
            } else {
                format!("{}-{}{}", what, n1, n2)
            }
        } else if adjacencies & f1 != 0 {
            format!("{}-{}", what, n1)
        } else if adjacencies & f2 != 0 {
            format!("{}-{}", what, n2)
        } else {
            format!("{}-i", what)
        };
        let name = arena.alloc(name).as_str();

        let mut sprite = Sprite {
<<<<<<< HEAD
            icon_state: name.into_bump_str(),
=======
            icon_state: name,
>>>>>>> 5f92a24b
            ..source.sprite
        };
        if let Some(icon) = source.get_var("smooth_icon", objtree).as_path_str() {
            sprite.icon = icon;
        }
        output.push(sprite);
    }
}

fn diagonal_smooth<'a>(
    output: &mut Vec<Sprite<'a>>,
    objtree: &'a ObjectTree,
<<<<<<< HEAD
    bump: &'a bumpalo::Bump,
=======
    arena: &'a typed_arena::Arena<String>,
>>>>>>> 5f92a24b
    neighborhood: &Neighborhood<'a, '_>,
    source: &Atom<'a>,
    adjacencies: i32,
) {
    let presets = if adjacencies == N_NORTH | N_WEST {
        ["d-se", "d-se-0"]
    } else if adjacencies == N_NORTH | N_EAST {
        ["d-sw", "d-sw-0"]
    } else if adjacencies == N_SOUTH | N_WEST {
        ["d-ne", "d-ne-0"]
    } else if adjacencies == N_SOUTH | N_EAST {
        ["d-nw", "d-nw-0"]
    } else if adjacencies == N_NORTH | N_WEST | N_NORTHWEST {
        ["d-se", "d-se-1"]
    } else if adjacencies == N_NORTH | N_EAST | N_NORTHEAST {
        ["d-sw", "d-sw-1"]
    } else if adjacencies == N_SOUTH | N_WEST | N_SOUTHWEST {
        ["d-ne", "d-ne-1"]
    } else if adjacencies == N_SOUTH | N_EAST | N_SOUTHEAST {
        ["d-nw", "d-nw-1"]
    } else {
        return cardinal_smooth(output, objtree, arena, source, adjacencies);
    };

    // turf underneath
    if source.istype("/turf/closed/wall/") {
        // BYOND memes
        if source
            .get_var("fixed_underlay", objtree)
            .index(&Constant::string("space"))
            .is_some()
        {
            output.push(Sprite::from_vars(
                objtree,
                &objtree.expect("/turf/open/space/basic"),
            ));
        } else {
            let dir = reverse_ndir(adjacencies).flip();
            let mut needs_plating = true;
            // check direct, then 45deg left, then 45deg right
            'dirs: for &each in &[dir, dir.counterclockwise_45(), dir.clockwise_45()] {
                let atom_list = neighborhood.offset(each);
                for atom in atom_list {
                    if atom.istype("/turf/open/") {
                        output.push(Sprite::from_vars(objtree, atom));
                        needs_plating = false;
                        break 'dirs;
                    }
                }
            }
            if needs_plating {
                output.push(Sprite::from_vars(
                    objtree,
                    &objtree.expect("/turf/open/floor/plating"),
                ));
            }
        }
    }

    // the diagonal overlay
    for &each in presets.iter() {
        let mut copy = Sprite {
            icon_state: each,
            ..source.sprite
        };
        if let Some(icon) = source.get_var("smooth_icon", objtree).as_path_str() {
            copy.icon = icon;
        }
        output.push(copy);
    }
}

fn reverse_ndir(ndir: i32) -> Dir {
    const NW1: i32 = N_NORTH | N_WEST;
    const NW2: i32 = NW1 | N_NORTHWEST;
    const NE1: i32 = N_NORTH | N_EAST;
    const NE2: i32 = NE1 | N_NORTHEAST;
    const SW1: i32 = N_SOUTH | N_WEST;
    const SW2: i32 = SW1 | N_SOUTHWEST;
    const SE1: i32 = N_SOUTH | N_EAST;
    const SE2: i32 = SE1 | N_SOUTHEAST;

    match ndir {
        N_NORTH => Dir::North,
        N_SOUTH => Dir::South,
        N_WEST => Dir::West,
        N_EAST => Dir::East,
        N_SOUTHEAST | SE1 | SE2 => Dir::Southeast,
        N_SOUTHWEST | SW1 | SW2 => Dir::Southwest,
        N_NORTHEAST | NE1 | NE2 => Dir::Northeast,
        N_NORTHWEST | NW1 | NW2 => Dir::Northwest,
        _ => panic!(),
    }
}<|MERGE_RESOLUTION|>--- conflicted
+++ resolved
@@ -1,17 +1,10 @@
 //! Port of icon smoothing subsystem.
 use dreammaker as dm;
 
-<<<<<<< HEAD
-use crate::dmi::Dir;
-use crate::minimap::{Atom, GetVar, Neighborhood, Sprite};
-use dm::constants::Constant;
-use dm::objtree::ObjectTree;
-=======
 use crate::minimap::{Atom, GetVar, Neighborhood, Sprite};
 use dm::constants::Constant;
 use dm::objtree::ObjectTree;
 use tinydmi::prelude::Dir;
->>>>>>> 5f92a24b
 
 use super::RenderPass;
 
@@ -176,11 +169,7 @@
 fn cardinal_smooth<'a>(
     output: &mut Vec<Sprite<'a>>,
     objtree: &'a ObjectTree,
-<<<<<<< HEAD
-    bump: &'a bumpalo::Bump,
-=======
     arena: &'a typed_arena::Arena<String>,
->>>>>>> 5f92a24b
     source: &Atom<'a>,
     adjacencies: i32,
 ) {
@@ -206,11 +195,7 @@
         let name = arena.alloc(name).as_str();
 
         let mut sprite = Sprite {
-<<<<<<< HEAD
-            icon_state: name.into_bump_str(),
-=======
             icon_state: name,
->>>>>>> 5f92a24b
             ..source.sprite
         };
         if let Some(icon) = source.get_var("smooth_icon", objtree).as_path_str() {
@@ -223,11 +208,7 @@
 fn diagonal_smooth<'a>(
     output: &mut Vec<Sprite<'a>>,
     objtree: &'a ObjectTree,
-<<<<<<< HEAD
-    bump: &'a bumpalo::Bump,
-=======
     arena: &'a typed_arena::Arena<String>,
->>>>>>> 5f92a24b
     neighborhood: &Neighborhood<'a, '_>,
     source: &Atom<'a>,
     adjacencies: i32,
