--- conflicted
+++ resolved
@@ -5,17 +5,10 @@
 //! https://github.com/tgstation/tgstation/pull/53906
 use dreammaker as dm;
 
-<<<<<<< HEAD
-use crate::dmi::Dir;
-use crate::minimap::{Atom, GetVar, Neighborhood, Sprite};
-use dm::constants::Constant;
-use dm::objtree::ObjectTree;
-=======
 use crate::minimap::{Atom, GetVar, Neighborhood, Sprite};
 use dm::constants::Constant;
 use dm::objtree::ObjectTree;
 use tinydmi::prelude::Dir;
->>>>>>> 5f92a24b
 
 use super::RenderPass;
 
@@ -87,11 +80,7 @@
             bitmask_smooth(
                 output,
                 objtree,
-<<<<<<< HEAD
-                bump,
-=======
                 arena,
->>>>>>> 5f92a24b
                 neighborhood,
                 atom,
                 adjacencies,
@@ -197,11 +186,7 @@
 fn cardinal_smooth<'a>(
     output: &mut Vec<Sprite<'a>>,
     objtree: &'a ObjectTree,
-<<<<<<< HEAD
-    bump: &'a bumpalo::Bump,
-=======
     arena: &'a typed_arena::Arena<String>,
->>>>>>> 5f92a24b
     source: &Atom<'a>,
     adjacencies: i32,
 ) {
@@ -256,11 +241,7 @@
         let name = arena.alloc(name).as_str();
 
         let mut sprite = Sprite {
-<<<<<<< HEAD
-            icon_state: name.into_bump_str(),
-=======
             icon_state: name,
->>>>>>> 5f92a24b
             ..source.sprite
         };
         if let Some(icon) = source.get_var("smooth_icon", objtree).as_path_str() {
@@ -273,11 +254,7 @@
 fn diagonal_smooth<'a>(
     output: &mut Vec<Sprite<'a>>,
     objtree: &'a ObjectTree,
-<<<<<<< HEAD
-    bump: &'a bumpalo::Bump,
-=======
     arena: &'a typed_arena::Arena<String>,
->>>>>>> 5f92a24b
     neighborhood: &Neighborhood<'a, '_>,
     source: &Atom<'a>,
     adjacencies: i32,
@@ -413,12 +390,6 @@
         .get_var("base_icon_state", objtree)
         .as_str()
         .unwrap_or("");
-<<<<<<< HEAD
-    let mut sprite = Sprite {
-        icon_state:
-            bumpalo::format!(in bump, "{}-{}{}", base_icon_state, smoothing_junction, diagonal)
-                .into_bump_str(),
-=======
 
     let mut sprite = Sprite {
         icon_state: arena
@@ -427,7 +398,6 @@
                 base_icon_state, smoothing_junction, diagonal
             ))
             .as_str(),
->>>>>>> 5f92a24b
         ..source.sprite
     };
     if let Some(icon) = source.get_var("smooth_icon", objtree).as_path_str() {
