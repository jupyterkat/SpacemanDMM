use crate::minimap::{Atom, GetVar, Layer, Neighborhood, Sprite};
use dm::constants::Constant;
use dm::objtree::*;
<<<<<<< HEAD
=======
use dreammaker as dm;
>>>>>>> 5f92a24b

mod icon_smoothing;
mod icon_smoothing_2020;
mod random;
mod smart_cables;
mod structures;
mod transit_tube;

pub use self::icon_smoothing::IconSmoothing as IconSmoothing2016;
pub use self::icon_smoothing_2020::IconSmoothing;
pub use self::random::Random;
pub use self::smart_cables::SmartCables;
pub use self::structures::{GravityGen, Spawners};
pub use self::transit_tube::TransitTube;

/// A map rendering pass.
///
/// These methods are applied to any given atom in roughly the order they
/// appear here.
#[allow(unused_variables)]
pub trait RenderPass: Sync {
    /// Configure pass from the map renderer config.
    fn configure(&mut self, renderer_config: &dm::config::MapRenderer) {}

    /// Filter atoms based solely on their typepath.
    fn path_filter(&self, path: &str) -> bool {
        true
    }

    /// Filter atoms at the beginning of the process.
    ///
    /// Return `false` to discard the atom.
    fn early_filter(&self, atom: &Atom, objtree: &ObjectTree) -> bool {
        true
    }

    /// Expand atoms, such as spawners into the atoms they spawn.
    ///
    /// Return `false` to discard the original atom.
    fn expand<'a>(
        &self,
        atom: &Atom<'a>,
        objtree: &'a ObjectTree,
        output: &mut Vec<Atom<'a>>,
    ) -> bool {
        true
    }

    fn adjust_sprite<'a>(
        &self,
        atom: &Atom<'a>,
        sprite: &mut Sprite<'a>,
        objtree: &'a ObjectTree,
<<<<<<< HEAD
        bump: &'a bumpalo::Bump, // TODO: kind of a hacky way to pass this
=======
        arena: &'a typed_arena::Arena<String>, // TODO: kind of a hacky way to pass this
>>>>>>> 5f92a24b
    ) {
    }

    /// Apply overlays and underlays to an atom, in the form of pseudo-atoms.
    fn overlays<'a>(
        &self,
        atom: &Atom<'a>,
        objtree: &'a ObjectTree,
        underlays: &mut Vec<Sprite<'a>>,
        overlays: &mut Vec<Sprite<'a>>,
<<<<<<< HEAD
        bump: &'a bumpalo::Bump, // TODO: kind of a hacky way to pass this
=======
        arena: &'a typed_arena::Arena<String>, // TODO: kind of a hacky way to pass this
>>>>>>> 5f92a24b
    ) {
    }

    fn neighborhood_appearance<'a>(
        &self,
        atom: &Atom<'a>,
        objtree: &'a ObjectTree,
        neighborhood: &Neighborhood<'a, '_>,
        output: &mut Vec<Sprite<'a>>,
<<<<<<< HEAD
        bump: &'a bumpalo::Bump, // TODO: kind of a hacky way to pass this
=======
        arena: &'a typed_arena::Arena<String>, // TODO: kind of a hacky way to pass this
>>>>>>> 5f92a24b
    ) -> bool {
        true
    }

    /// Filter atoms at the end of the process, after they have been taken into
    /// account by their neighbors.
    fn late_filter(&self, atom: &Atom, objtree: &ObjectTree) -> bool {
        true
    }

    fn sprite_filter(&self, sprite: &Sprite) -> bool {
        true
    }
}

pub struct RenderPassInfo {
    pub name: &'static str,
    pub desc: &'static str,
    pub default: bool,
    pub new: fn() -> Box<dyn RenderPass>,
}

macro_rules! pass {
    ($typ:ty, $name:expr, $desc:expr, $def:expr) => {
        RenderPassInfo {
            name: $name,
            desc: $desc,
            default: $def,
            new: || Box::<$typ>::default(),
        }
    };
}

pub const RENDER_PASSES: &[RenderPassInfo] = &[
    pass!(
        HideSpace,
        "hide-space",
        "Do not render space tiles, instead leaving transparency.",
        true
    ),
    pass!(HideAreas, "hide-areas", "Do not render area icons.", true),
    pass!(
        HideInvisible,
        "hide-invisible",
        "Do not render invisible or ephemeral objects such as mapping helpers.",
        true
    ),
    pass!(
        Random,
        "random",
        "Replace random spawners with one of their possibilities.",
        true
    ),
    pass!(
        Pretty,
        "pretty",
        "Add the minor cosmetic overlays for various objects.",
        true
    ),
    pass!(
        Spawners,
        "spawners",
        "Replace object spawners with their spawned objects.",
        true
    ),
    pass!(
        Overlays,
        "overlays",
        "Add overlays and underlays to atoms which usually have them.",
        true
    ),
    pass!(
        TransitTube,
        "transit-tube",
        "Add overlays to connect transit tubes together.",
        true
    ),
    pass!(
        GravityGen,
        "gravity-gen",
        "Expand the gravity generator to the full structure.",
        true
    ),
    pass!(Wires, "only-powernet", "Render only power cables.", false),
    pass!(
        Pipes,
        "only-pipenet",
        "Render only atmospheric pipes.",
        false
    ),
    pass!(
        FancyLayers,
        "fancy-layers",
        "Layer atoms according to in-game rules.",
        true
    ),
    pass!(
        IconSmoothing2016,
        "icon-smoothing-2016",
        "Emulate the icon smoothing subsystem (xxalpha, 2016).",
        false
    ),
    pass!(
        IconSmoothing,
        "icon-smoothing",
        "Emulate the icon smoothing subsystem (Rohesie, 2020).",
        true
    ),
    pass!(
        SmartCables,
        "smart-cables",
        "Handle smart cable layout.",
        true
    ),
    pass!(
        WiresAndPipes,
        "only-wires-and-pipes",
        "Renders only power cables and atmospheric pipes.",
        false
    ),
];

pub fn configure(
    renderer_config: &dm::config::MapRenderer,
    include: &str,
    exclude: &str,
) -> Vec<Box<dyn RenderPass>> {
    let include: Vec<&str> = include.split(',').collect();
    let exclude: Vec<&str> = exclude.split(',').collect();
    configure_list(renderer_config, &include, &exclude)
}

pub fn configure_list<T: AsRef<str>>(
    renderer_config: &dm::config::MapRenderer,
    include: &[T],
    exclude: &[T],
) -> Vec<Box<dyn RenderPass>> {
    let include_all = include.iter().any(|name| name.as_ref() == "all");
    let exclude_all = exclude.iter().any(|name| name.as_ref() == "all");

    let mut output = Vec::new();
    for pass in RENDER_PASSES {
        let included = if include.iter().any(|name| name.as_ref() == pass.name) {
            true
        } else if exclude.iter().any(|name| name.as_ref() == pass.name) {
            false
        } else if include_all {
            true
        } else if exclude_all {
            false
        } else if let Some(&value) = renderer_config.render_passes.get(pass.name) {
            value
        } else {
            pass.default
        };
        if included {
            let mut obj = (pass.new)();
            obj.configure(renderer_config);
            output.push(obj);
        }
    }
    output
}

fn add_to<'a>(target: &mut Vec<Sprite<'a>>, atom: &Atom<'a>, icon_state: &'a str) {
    target.push(Sprite {
        icon_state,
        ..atom.sprite
    });
}

#[derive(Default)]
pub struct HideSpace;
impl RenderPass for HideSpace {
    fn expand<'a>(
        &self,
        atom: &Atom<'a>,
        objtree: &'a ObjectTree,
        output: &mut Vec<Atom<'a>>,
    ) -> bool {
        if atom.istype("/turf/template_noop/") {
            output.push(Atom::from(objtree.expect("/turf/open/space")));
            false
        } else {
            true
        }
    }

    fn late_filter(&self, atom: &Atom, _: &ObjectTree) -> bool {
        !atom.istype("/turf/open/space/")
    }

    fn sprite_filter(&self, sprite: &Sprite) -> bool {
        sprite.icon != "icons/turf/space.dmi"
    }
}

#[derive(Default)]
pub struct HideAreas;
impl RenderPass for HideAreas {
    fn path_filter(&self, path: &str) -> bool {
        !subpath(path, "/area/")
    }
}

#[derive(Default)]
pub struct HideInvisible {
    overrides: Vec<String>,
}

impl RenderPass for HideInvisible {
    fn configure(&mut self, renderer_config: &dm::config::MapRenderer) {
        self.overrides = renderer_config.hide_invisible.clone();
        // Put longer typepaths earlier in the list so that `/foo/bar` can override `/foo`.
        self.overrides
            .sort_unstable_by_key(|k| usize::MAX - k.len());
        // Append `/` to each typepath for faster starts_with later.
        for key in self.overrides.iter_mut() {
            if !key.ends_with('/') {
                key.push('/');
            }
        }
    }

    fn path_filter(&self, path: &str) -> bool {
        !subpath(path, "/obj/effect/spawner/xmastree/")
    }

    fn early_filter(&self, atom: &Atom, objtree: &ObjectTree) -> bool {
        // Remove it if it is in our list of atoms to hide
        for pathtype in self.overrides.iter() {
            // Note: You *cannot* just `return !atom.istype(pathtype)`
            // If you do that, you skip the rest of the loop iterations
            if atom.istype(pathtype) {
                return false;
            }
        }
        // invisible objects and syndicate balloons are not to show
        if atom
            .get_var("invisibility", objtree)
            .to_float()
            .unwrap_or(0.)
            > 60.
            || atom.istype("/obj/effect/mapping_helpers/")
        {
            return false;
        }
        if atom.get_var("icon", objtree) == "icons/obj/items_and_weapons.dmi"
            && atom.get_var("icon_state", objtree) == "syndballoon"
            && !atom.istype("/obj/item/toy/syndicateballoon/")
        {
            return false;
        }
        true
    }
}

#[derive(Default)]
pub struct Overlays;
impl RenderPass for Overlays {
    fn adjust_sprite<'a>(
        &self,
        atom: &Atom<'a>,
        sprite: &mut Sprite<'a>,
        objtree: &'a ObjectTree,
        _: &'a typed_arena::Arena<String>,
    ) {
        use tinydmi::prelude::Dir;

        if atom.istype("/obj/machinery/power/apc/") {
            // auto-set pixel location
            match atom
                .get_var("dir", objtree)
                .to_int()
                .and_then(Dir::from_int)
            {
                Some(Dir::North) => sprite.ofs_y = 23,
                Some(Dir::South) => sprite.ofs_y = -23,
                Some(Dir::East) => sprite.ofs_x = 24,
                Some(Dir::West) => sprite.ofs_x = -25,
                _ => {}
            }
        }
    }

    fn overlays<'a>(
        &self,
        atom: &Atom<'a>,
        objtree: &'a ObjectTree,
        underlays: &mut Vec<Sprite<'a>>,
        overlays: &mut Vec<Sprite<'a>>,
        arena: &'a typed_arena::Arena<String>,
    ) {
        // overlays and underlays
        if atom.istype("/turf/closed/indestructible/fakeglass/") {
            underlays.push(Sprite {
                icon: "icons/turf/floors.dmi",
                icon_state: "plating",
                ..atom.sprite
            });
            underlays.push(Sprite {
                icon: "icons/obj/structures.dmi",
                icon_state: "grille",
                ..atom.sprite
            });
        } else if atom.istype("/obj/structure/closet/") {
            // closet doors
            if atom.get_var("opened", objtree).to_bool() {
                let var = if atom.get_var("icon_door_override", objtree).to_bool() {
                    "icon_door"
                } else {
                    "icon_state"
                };
                if let Constant::String(door) = atom.get_var(var, objtree) {
                    add_to(
                        overlays,
                        atom,
<<<<<<< HEAD
                        bumpalo::format!(in bump, "{}_open", door).into_bump_str(),
=======
                        arena.alloc(format!("{}_open", door)).as_str(),
>>>>>>> 5f92a24b
                    );
                }
            } else {
                if let Constant::String(door) = atom
                    .get_var_notnull("icon_door", objtree)
                    .unwrap_or_else(|| atom.get_var("icon_state", objtree))
                {
                    add_to(
                        overlays,
                        atom,
<<<<<<< HEAD
                        bumpalo::format!(in bump, "{}_door", door).into_bump_str(),
=======
                        arena.alloc(format!("{}_door", door)).as_str(),
>>>>>>> 5f92a24b
                    );
                }
                if atom.get_var("welded", objtree).to_bool() {
                    add_to(overlays, atom, "welded");
                }
                if atom.get_var("secure", objtree).to_bool()
                    && !atom.get_var("broken", objtree).to_bool()
                {
                    if atom.get_var("locked", objtree).to_bool() {
                        add_to(overlays, atom, "locked");
                    } else {
                        add_to(overlays, atom, "unlocked");
                    }
                }
            }
        } else if atom.istype("/obj/machinery/computer/")
            || atom.istype("/obj/machinery/power/solar_control/")
        {
            // computer screens and keyboards
            if let Some(screen) = atom.get_var("icon_screen", objtree).as_str() {
                add_to(overlays, atom, screen);
            }
            if let Some(keyboard) = atom.get_var("icon_keyboard", objtree).as_str() {
                add_to(overlays, atom, keyboard);
            }
        } else if atom.istype("/obj/machinery/door/airlock/") {
            if atom.get_var("glass", objtree).to_bool() {
                if let Some(overlays_file) = atom.get_var("overlays_file", objtree).as_path_str() {
                    overlays.push(Sprite {
                        icon: overlays_file,
                        icon_state: "glass_closed",
                        ..atom.sprite
                    })
                }
            } else {
                add_to(overlays, atom, "fill_closed");
            }
        } else if atom.istype("/obj/machinery/power/apc/") {
            // status overlays
            for &each in ["apcox-1", "apco3-2", "apco0-3", "apco1-3", "apco2-3"].iter() {
                add_to(overlays, atom, each);
            }

            // APC terminals
            let mut terminal =
                Sprite::from_vars(objtree, &objtree.expect("/obj/machinery/power/terminal"));
            terminal.dir = atom.sprite.dir;
            // TODO: un-hack this
            FancyLayers::default()
                .apply_fancy_layer("/obj/machinery/power/terminal", &mut terminal);
            underlays.push(terminal);
        }
    }
}

#[derive(Default)]
pub struct Pretty;
impl RenderPass for Pretty {
    fn adjust_sprite<'a>(
        &self,
        atom: &Atom<'a>,
        sprite: &mut Sprite<'a>,
        _: &'a ObjectTree,
        _: &'a typed_arena::Arena<String>,
    ) {
        if atom.istype("/obj/structure/bookcase/") {
            sprite.icon_state = "book-0";
        }
    }

    fn overlays<'a>(
        &self,
        atom: &Atom<'a>,
        objtree: &'a ObjectTree,
        _: &mut Vec<Sprite<'a>>,
        overlays: &mut Vec<Sprite<'a>>,
        _: &typed_arena::Arena<String>,
    ) {
        if atom.istype("/obj/item/storage/box/") && !atom.istype("/obj/item/storage/box/papersack/")
        {
            if let Some(icon_state) = atom.get_var("illustration", objtree).as_str() {
                overlays.push(Sprite {
                    icon_state,
                    ..atom.sprite
                });
            }
        } else if atom.istype("/obj/machinery/firealarm/") {
            add_to(overlays, atom, "fire_overlay");
            add_to(overlays, atom, "fire_0");
            add_to(overlays, atom, "fire_off");
        } else if atom.istype("/obj/structure/tank_dispenser/") {
            if let &Constant::Float(oxygen) = atom.get_var("oxygentanks", objtree) {
                match oxygen as i32 {
                    4..=std::i32::MAX => add_to(overlays, atom, "oxygen-4"),
                    3 => add_to(overlays, atom, "oxygen-3"),
                    2 => add_to(overlays, atom, "oxygen-2"),
                    1 => add_to(overlays, atom, "oxygen-1"),
                    _ => {}
                }
            }
            if let &Constant::Float(plasma) = atom.get_var("plasmatanks", objtree) {
                match plasma as i32 {
                    5..=std::i32::MAX => add_to(overlays, atom, "plasma-5"),
                    4 => add_to(overlays, atom, "plasma-4"),
                    3 => add_to(overlays, atom, "plasma-3"),
                    2 => add_to(overlays, atom, "plasma-2"),
                    1 => add_to(overlays, atom, "plasma-1"),
                    _ => {}
                }
            }
        }
    }
}

#[derive(Default)]
pub struct Wires;
impl RenderPass for Wires {
    fn late_filter(&self, atom: &Atom, _: &ObjectTree) -> bool {
        atom.istype("/obj/structure/cable/")
    }
}

#[derive(Default)]
pub struct Pipes;
impl RenderPass for Pipes {
    fn late_filter(&self, atom: &Atom, _: &ObjectTree) -> bool {
        atom.istype("/obj/machinery/atmospherics/pipe/")
    }
}

#[derive(Default)]
pub struct WiresAndPipes;
impl RenderPass for WiresAndPipes {
    fn late_filter(&self, atom: &Atom, _: &ObjectTree) -> bool {
        atom.istype("/obj/machinery/atmospherics/pipe/") || atom.istype("/obj/structure/cable/")
    }
}

#[derive(Default)]
pub struct FancyLayers {
    overrides: Vec<(String, f32)>,
}

impl RenderPass for FancyLayers {
    fn configure(&mut self, renderer_config: &dm::config::MapRenderer) {
        self.overrides = renderer_config
            .fancy_layers
            .clone()
            .into_iter()
            .collect::<Vec<_>>();
        // Put longer typepaths earlier in the list so that `/foo/bar` can override `/foo`.
        self.overrides
            .sort_unstable_by_key(|(k, _)| usize::MAX - k.len());
        // Append `/` to each typepath for faster starts_with later.
        for (key, _) in self.overrides.iter_mut() {
            if !key.ends_with('/') {
                key.push('/');
            }
        }
    }

    fn adjust_sprite<'a>(
        &self,
        atom: &Atom<'a>,
        sprite: &mut Sprite<'a>,
        objtree: &'a ObjectTree,
        _: &'a typed_arena::Arena<String>,
    ) {
        self.apply_fancy_layer(atom.get_path(), sprite);

        // dual layering of vents 1: hide original sprite underfloor
        if atom.istype("/obj/machinery/atmospherics/components/unary/")
            && unary_aboveground(atom, objtree).is_some()
        {
            sprite.layer = Layer::from(-5);
        }
    }

    fn overlays<'a>(
        &self,
        atom: &Atom<'a>,
        objtree: &'a ObjectTree,
        _underlays: &mut Vec<Sprite<'a>>,
        overlays: &mut Vec<Sprite<'a>>,
        _arena: &'a typed_arena::Arena<String>,
    ) {
        // dual layering of vents 2: add abovefloor overlay
        if atom.istype("/obj/machinery/atmospherics/components/unary/") {
            if let Some(aboveground) = unary_aboveground(atom, objtree) {
                overlays.push(Sprite {
                    icon_state: aboveground,
                    // use original layer, not modified layer above
                    layer: crate::minimap::layer_of(objtree, atom),
                    ..atom.sprite
                });
            }
        }
    }
}

fn unary_aboveground(atom: &Atom, objtree: &ObjectTree) -> Option<&'static str> {
    Some(match atom.get_var("icon_state", objtree) {
        Constant::String(text) => match &**text {
            "vent_map-1" | "vent_map-2" | "vent_map-3" | "vent_map-4" => "vent_off",
            "vent_map_on-1" | "vent_map_on-2" | "vent_map_on-3" | "vent_map_on-4" => "vent_out",
            "vent_map_siphon_on-1"
            | "vent_map_siphon_on-2"
            | "vent_map_siphon_on-3"
            | "vent_map_siphon_on-4" => "vent_in",
            "scrub_map-1" | "scrub_map-2" | "scrub_map-3" | "scrub_map-4" => "scrub_off",
            "scrub_map_on-1" | "scrub_map_on-2" | "scrub_map_on-3" | "scrub_map_on-4" => "scrub_on",
            _ => return None,
        },
        _ => return None,
    })
}

impl FancyLayers {
    fn fancy_layer_for_path(&self, p: &str) -> Option<Layer> {
        for &(ref key, val) in self.overrides.iter() {
            if subpath(p, key) {
                return Some(Layer::from(val));
            }
        }

        if subpath(p, "/turf/open/floor/plating/") || subpath(p, "/turf/open/space/") {
            Some(Layer::from(-10)) // under everything
        } else if subpath(p, "/turf/closed/mineral/") {
            Some(Layer::from(-3)) // above hidden stuff and plating but below walls
        } else if subpath(p, "/turf/open/floor/") || subpath(p, "/turf/closed/") {
            Some(Layer::from(-2)) // above hidden pipes and wires
        } else if subpath(p, "/turf/") {
            Some(Layer::from(-10)) // under everything
        } else if subpath(p, "/obj/effect/turf_decal/") {
            Some(Layer::from(-1)) // above turfs
        } else if subpath(p, "/obj/structure/disposalpipe/") {
            Some(Layer::from(-6))
        } else if subpath(p, "/obj/machinery/atmospherics/pipe/") && !p.contains("visible") {
            Some(Layer::from(-5))
        } else if subpath(p, "/obj/structure/cable/") {
            Some(Layer::from(-4))
        } else if subpath(p, "/obj/machinery/power/terminal/") {
            Some(Layer::from(-3.5))
        } else if subpath(p, "/obj/structure/lattice/") {
            Some(Layer::from(-8))
        } else if subpath(p, "/obj/machinery/navbeacon/") {
            Some(Layer::from(-3))
        } else {
            None
        }
    }

    fn apply_fancy_layer(&self, path: &str, sprite: &mut Sprite) {
        sprite.plane = 0;
        if let Some(layer) = self.fancy_layer_for_path(path) {
            sprite.layer = layer;
        }
    }
}<|MERGE_RESOLUTION|>--- conflicted
+++ resolved
@@ -1,10 +1,7 @@
 use crate::minimap::{Atom, GetVar, Layer, Neighborhood, Sprite};
 use dm::constants::Constant;
 use dm::objtree::*;
-<<<<<<< HEAD
-=======
 use dreammaker as dm;
->>>>>>> 5f92a24b
 
 mod icon_smoothing;
 mod icon_smoothing_2020;
@@ -58,11 +55,7 @@
         atom: &Atom<'a>,
         sprite: &mut Sprite<'a>,
         objtree: &'a ObjectTree,
-<<<<<<< HEAD
-        bump: &'a bumpalo::Bump, // TODO: kind of a hacky way to pass this
-=======
         arena: &'a typed_arena::Arena<String>, // TODO: kind of a hacky way to pass this
->>>>>>> 5f92a24b
     ) {
     }
 
@@ -73,11 +66,7 @@
         objtree: &'a ObjectTree,
         underlays: &mut Vec<Sprite<'a>>,
         overlays: &mut Vec<Sprite<'a>>,
-<<<<<<< HEAD
-        bump: &'a bumpalo::Bump, // TODO: kind of a hacky way to pass this
-=======
         arena: &'a typed_arena::Arena<String>, // TODO: kind of a hacky way to pass this
->>>>>>> 5f92a24b
     ) {
     }
 
@@ -87,11 +76,7 @@
         objtree: &'a ObjectTree,
         neighborhood: &Neighborhood<'a, '_>,
         output: &mut Vec<Sprite<'a>>,
-<<<<<<< HEAD
-        bump: &'a bumpalo::Bump, // TODO: kind of a hacky way to pass this
-=======
         arena: &'a typed_arena::Arena<String>, // TODO: kind of a hacky way to pass this
->>>>>>> 5f92a24b
     ) -> bool {
         true
     }
@@ -409,11 +394,7 @@
                     add_to(
                         overlays,
                         atom,
-<<<<<<< HEAD
-                        bumpalo::format!(in bump, "{}_open", door).into_bump_str(),
-=======
                         arena.alloc(format!("{}_open", door)).as_str(),
->>>>>>> 5f92a24b
                     );
                 }
             } else {
@@ -424,11 +405,7 @@
                     add_to(
                         overlays,
                         atom,
-<<<<<<< HEAD
-                        bumpalo::format!(in bump, "{}_door", door).into_bump_str(),
-=======
                         arena.alloc(format!("{}_door", door)).as_str(),
->>>>>>> 5f92a24b
                     );
                 }
                 if atom.get_var("welded", objtree).to_bool() {
