--- conflicted
+++ resolved
@@ -2,18 +2,11 @@
 //! DreamMaker.
 #![allow(dead_code, unused_variables)]
 
-<<<<<<< HEAD
-extern crate dreammaker as dm;
-=======
->>>>>>> 5f92a24b
 use dm::ast::*;
 use dm::constants::{ConstFn, Constant};
 use dm::objtree::{ObjectTree, ProcRef, TypeRef};
 use dm::{Context, DMError, Location, Severity};
-<<<<<<< HEAD
-=======
 use dreammaker as dm;
->>>>>>> 5f92a24b
 
 use std::collections::{BTreeMap, HashMap, HashSet, VecDeque};
 
@@ -2187,7 +2180,6 @@
 
             Term::Ident(unscoped_name) => {
                 if let Some(var) = local_vars.get(unscoped_name) {
-<<<<<<< HEAD
                     var.analysis
                         .clone()
                         .with_fix_hint(var.location, "add additional type info here")
@@ -2211,15 +2203,6 @@
                         is_impure: None,
                     }
                 } else if let Some(decl) = self.ty.get_var_declaration(unscoped_name) {
-=======
-                    return var
-                        .analysis
-                        .clone()
-                        .with_fix_hint(var.location, "add additional type info here");
-                }
-                if let Some(decl) = self.ty.get_var_declaration(unscoped_name) {
-                    //println!("found type var");
->>>>>>> 5f92a24b
                     let mut ana = self
                         .static_type(location, &decl.var_type.type_path)
                         .with_fix_hint(decl.location, "add additional type info here");
@@ -2472,7 +2455,6 @@
                 self.visit_arguments(location, args, local_vars);
                 Analysis::empty() // TODO
             }
-<<<<<<< HEAD
             Term::__TYPE__ => {
                 let pop = dm::constants::Pop::from(
                     self.ty
@@ -2516,8 +2498,6 @@
                     is_impure: None,
                 }
             }
-=======
->>>>>>> 5f92a24b
         }
     }
 
@@ -2670,7 +2650,6 @@
                 }
             }
             Follow::StaticField(name) => {
-<<<<<<< HEAD
                 let real_type = match lhs.static_ty.basic_type() {
                     Some(existing_type) => existing_type,
                     None => {
@@ -2727,10 +2706,6 @@
 
                 self.static_type(location, &decl.var_type.type_path)
                     .with_fix_hint(decl.location, "add additional type info here")
-=======
-                // TODO
-                Analysis::empty()
->>>>>>> 5f92a24b
             }
 
             Follow::Call(kind, name, arguments) => {
@@ -2795,7 +2770,6 @@
                 }
             }
             Follow::ProcReference(name) => {
-<<<<<<< HEAD
                 let real_type = match lhs.static_ty.basic_type() {
                     Some(existing_type) => existing_type,
                     None => {
@@ -2853,10 +2827,6 @@
                     fix_hint: None,
                     is_impure: None,
                 }
-=======
-                // TODO
-                Analysis::empty()
->>>>>>> 5f92a24b
             }
         }
     }
