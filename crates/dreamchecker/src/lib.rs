--- conflicted
+++ resolved
@@ -1145,17 +1145,9 @@
                     continue;
                 }
 
-<<<<<<< HEAD
-                let Some(parentvar) = parent.vars.get(varname)
-                    else { continue };
-
-                let Some(decl) = &parentvar.declaration
-                    else { continue };
-=======
                 let Some(parentvar) = parent.vars.get(varname) else { continue };
 
                 let Some(decl) = &parentvar.declaration else { continue };
->>>>>>> 1f9b4416
 
                 if let Some(mydecl) = &typevar.declaration {
                     if typevar.value.location.is_builtins() {
@@ -2684,7 +2676,6 @@
     }
 
     // checks for bitwise operations on a negated LHS
-<<<<<<< HEAD
     fn check_negated_bitwise(
         &mut self,
         lhs: &dm::ast::Expression,
@@ -2696,11 +2687,6 @@
         let any_not = follow
             .iter()
             .any(|f| matches!(f.elem, Follow::Unary(UnaryOp::Not)));
-=======
-    fn check_negated_bitwise(&mut self, lhs: &dm::ast::Expression, location: Location, bit_op: BinaryOp, bool_op: BinaryOp) {
-        let Expression::Base { follow, .. } = lhs else { return };
-        let any_not = follow.iter().any(|f| matches!(f.elem, Follow::Unary(UnaryOp::Not)));
->>>>>>> 1f9b4416
         if any_not {
             error(
                 location,
