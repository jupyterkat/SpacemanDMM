//! The constant folder/evaluator, used by the preprocessor and object tree.
use std::fmt;
use std::ops;
use std::path::Path;

<<<<<<< HEAD
use get_size::GetSize;
use get_size_derive::GetSize;

=======
>>>>>>> 5f92a24b
use ahash::RandomState;
use color_space::{Hsl, Hsv, Lch, Rgb};
use indexmap::IndexMap;
use ordered_float::OrderedFloat;
<<<<<<< HEAD

use crate::heap_size_of_index_map;
=======
>>>>>>> 5f92a24b

use super::ast::*;
use super::objtree::*;
use super::preprocessor::DefineMap;
use super::{Context, DMError, HasLocation, Location, Severity};

pub type Arguments = [(Constant, Option<Constant>)];

/// An absolute typepath and optional variables.
///
/// The path may involve `/proc` or `/verb` references.
#[derive(Clone, Debug, GetSize)]
pub struct Pop {
    pub path: TreePath,
    #[get_size(size_fn = heap_size_of_index_map)]
    pub vars: IndexMap<Ident, Constant, RandomState>,
}

impl PartialEq for Pop {
    fn eq(&self, other: &Self) -> bool {
        self.path == other.path && self.vars == other.vars
    }
}

impl Eq for Pop {}

impl std::hash::Hash for Pop {
    fn hash<H: std::hash::Hasher>(&self, state: &mut H) {
        self.path.hash(state);
        let mut items: Vec<_> = self.vars.iter().collect();
        items.sort_by_key(|&(k, _)| k);
        for kvp in items {
            kvp.hash(state);
        }
    }
}

impl From<TreePath> for Pop {
    fn from(path: TreePath) -> Self {
        Pop {
            path,
            vars: Default::default(),
        }
    }
}

impl fmt::Display for Pop {
    fn fmt(&self, f: &mut fmt::Formatter) -> fmt::Result {
        write!(
            f,
            "{}{}",
            FormatTreePath(&self.path),
            FormatVars(&self.vars)
        )
    }
}

/// A DM constant, usually a literal or simple combination of other constants.
///
/// This is intended to represent the degree to which constants are evaluated
/// before being displayed in DreamMaker.
#[derive(Debug, Clone, GetSize)]
pub enum Constant {
    /// The literal `null`.
    Null(Option<TreePath>),
    /// A `new` call.
    New {
        /// The type to be instantiated.
        type_: Option<Box<Pop>>,
        /// The list of arugments to pass to the `New()` proc.
        args: Option<Box<Arguments>>,
    },
    /// A `list` literal. Elements have optional associations.
    List(Box<Arguments>),
    /// A call to a constant type constructor.
    Call(ConstFn, Box<Arguments>),
    /// A prefab literal.
    Prefab(Box<Pop>),
    /// A string literal.
    String(Ident2),
    /// A resource literal.
    Resource(Ident2),
    /// A floating-point (or integer) literal, following BYOND's rules.
    Float(f32),
}

impl Constant {
    const BIT_MASK: u32 = 0xffffff;

    fn from_bit_op(x: u32) -> Constant {
        Constant::Float((x & Constant::BIT_MASK) as f32)
    }
}

// Manual Hash and Eq impls using OrderedFloat, so that we get the desired
// upstream properties without having to wrap/unwrap at all hours of the day.
impl std::hash::Hash for Constant {
    fn hash<H: std::hash::Hasher>(&self, state: &mut H) {
        std::mem::discriminant(self).hash(state);
        match self {
            Constant::Null(p) => p.hash(state),
            Constant::New { type_, args } => (type_, args).hash(state),
            Constant::List(list) => list.hash(state),
            Constant::Call(f, args) => (f, args).hash(state),
            Constant::Prefab(pop) => pop.hash(state),
            Constant::String(s) => s.hash(state),
            Constant::Resource(s) => s.hash(state),
            Constant::Float(f) => OrderedFloat(*f).hash(state),
        }
    }
}

impl std::cmp::PartialEq for Constant {
    fn eq(&self, other: &Constant) -> bool {
        match (self, other) {
            (Constant::Null(p1), Constant::Null(p2)) => p1 == p2,
            (
                Constant::New {
                    type_: type1,
                    args: args1,
                },
                Constant::New {
                    type_: type2,
                    args: args2,
                },
            ) => (type1, args1) == (type2, args2),
            (Constant::List(l1), Constant::List(l2)) => l1 == l2,
            (Constant::Call(f1, args1), Constant::Call(f2, args2)) => (f1, args1) == (f2, args2),
            (Constant::Prefab(pop1), Constant::Prefab(pop2)) => pop1 == pop2,
            (Constant::String(s1), Constant::String(s2)) => s1 == s2,
            (Constant::Resource(s1), Constant::Resource(s2)) => s1 == s2,
            (Constant::Float(f1), Constant::Float(f2)) => OrderedFloat(*f1) == OrderedFloat(*f2),
            _ => false,
        }
    }
}

impl std::cmp::Eq for Constant {}

/// The constant functions which are represented as-is.
#[derive(Debug, Clone, Copy, Hash, Eq, PartialEq, GetSize)]
pub enum ConstFn {
    /// The `icon()` type constructor.
    Icon,
    /// The `matrix()` type constructor.
    Matrix,
    /// The `newlist()` function, which combines `new` mapped over a `list`.
    Newlist,
    /// The `sound()` type constructor.
    Sound,
    /// The `filter()` type constructor.
    Filter,
    /// The `file()` annotator (marks a string as `isfile`).
    File,
    /// The `generator()` type constructor.
    Generator,
}

/// A constant-evaluation error (usually type mismatch).
pub struct EvalError;

impl Constant {
    // ------------------------------------------------------------------------
    // Constructors

    pub const fn null<'a>() -> &'a Constant {
        const NULL: Constant = Constant::Null(None);
        &NULL
    }

    #[inline]
    pub fn string<S: Into<Ident2>>(s: S) -> Constant {
        Constant::String(s.into())
    }

    // ------------------------------------------------------------------------
    // Conversions

    #[inline]
    pub fn is_null(&self) -> bool {
        matches!(*self, Constant::Null(_))
    }

    pub fn to_bool(&self) -> bool {
        match *self {
            Constant::Null(_) => false,
            Constant::Float(f) => f != 0.,
            Constant::String(ref s) => !s.is_empty(),
            _ => true,
        }
    }

    pub fn to_float(&self) -> Option<f32> {
        match *self {
            Constant::Float(f) => Some(f),
            _ => None,
        }
    }

    pub fn to_int(&self) -> Option<i32> {
        match *self {
            Constant::Float(f) => Some(f as i32),
            _ => None,
        }
    }

    pub fn as_str(&self) -> Option<&str> {
        match *self {
            Constant::String(ref s) => Some(s),
            _ => None,
        }
    }

    pub fn as_path_str(&self) -> Option<&str> {
        match *self {
            Constant::String(ref s) | Constant::Resource(ref s) => Some(s),
            _ => None,
        }
    }

    #[inline]
    pub fn as_path(&self) -> Option<&Path> {
        self.as_path_str().map(Path::new)
    }

    // ------------------------------------------------------------------------
    // Comparisons

    pub fn eq_string(&self, string: &str) -> bool {
        match *self {
            Constant::String(ref s) => &**s == string,
            _ => false,
        }
    }

    pub fn eq_resource(&self, resource: &str) -> bool {
        match self {
            Constant::String(ref s) | Constant::Resource(ref s) => &**s == resource,
            _ => false,
        }
    }

    // ------------------------------------------------------------------------
    // Operations

    pub fn contains_key(&self, key: &Constant) -> bool {
        if let Constant::List(ref elements) = *self {
            for (k, _) in elements.iter() {
                if key == k {
                    return true;
                }
            }
        }
        false
    }

    pub fn index(&self, key: &Constant) -> Option<&Constant> {
        match (self, key) {
            // Narrowing conversion is intentional.
            (Constant::List(elements), &Constant::Float(i)) => {
                return elements.get(i as usize).map(|(k, _)| k)
            }
            (Constant::List(elements), key) => {
                for (k, v) in elements.iter() {
                    if key == k {
                        return v.as_ref();
                    }
                }
            }
            _ => {}
        }
        None
    }

    pub fn negate(&self) -> Result<Constant, EvalError> {
        Ok(match *self {
            Constant::Float(i) => Constant::Float(-i),
            _ => return Err(EvalError),
        })
    }
}

impl Default for Constant {
    fn default() -> Self {
        Constant::Null(None)
    }
}

impl From<i32> for Constant {
    fn from(value: i32) -> Constant {
        Constant::Float(value as f32)
    }
}

impl From<f32> for Constant {
    fn from(value: f32) -> Constant {
        Constant::Float(value)
    }
}

impl From<bool> for Constant {
    fn from(value: bool) -> Constant {
        match value {
            true => Constant::Float(1.),
            false => Constant::Float(0.),
        }
    }
}

impl PartialEq<str> for Constant {
    fn eq(&self, other: &str) -> bool {
        match self {
            Constant::String(ref s) | Constant::Resource(ref s) => &**s == other,
            _ => false,
        }
    }
}

impl ops::Not for Constant {
    type Output = Constant;

    fn not(self) -> Constant {
        <&Constant>::not(&self)
    }
}

impl<'a> ops::Not for &'a Constant {
    type Output = Constant;

    fn not(self) -> Constant {
        Constant::from(!self.to_bool())
    }
}

impl fmt::Display for Constant {
    fn fmt(&self, f: &mut fmt::Formatter) -> fmt::Result {
        match *self {
            Constant::Null(_) => f.write_str("null"),
            Constant::New {
                ref type_,
                ref args,
            } => {
                f.write_str("new")?;
                if let Some(prefab) = type_ {
                    write!(f, " {}", prefab)?;
                }
                if let Some(args) = args.as_ref() {
                    write!(f, "(")?;
                    let mut first = true;
                    for each in args.iter() {
                        if !first {
                            write!(f, ", ")?;
                        }
                        first = false;
                        write!(f, "{}", each.0)?;
                        if let Some(val) = each.1.as_ref() {
                            write!(f, " = {}", val)?;
                        }
                    }
                    write!(f, ")")?;
                }
                Ok(())
            }
            Constant::List(ref list) => {
                write!(f, "list(")?;
                let mut first = true;
                let mut previous_assoc = false;
                for (key, val) in list.iter() {
                    if !first {
                        write!(f, ",")?;
                        if previous_assoc {
                            write!(f, " ")?;
                        }
                    }
                    first = false;
                    previous_assoc = false;
                    write!(f, "{}", key)?;
                    if let Some(val) = val.as_ref() {
                        write!(f, " = {}", val)?;
                        previous_assoc = true;
                    }
                }
                write!(f, ")")
            }
            Constant::Call(const_fn, ref list) => {
                write!(f, "{}(", const_fn)?;
                let mut first = true;
                for (key, val) in list.iter() {
                    if !first {
                        write!(f, ", ")?;
                    }
                    first = false;
                    write!(f, "{}", key)?;
                    if let Some(val) = val {
                        write!(f, " = {}", val)?;
                    }
                }
                write!(f, ")")
            }
            Constant::Prefab(ref val) => write!(f, "{}", val),
            Constant::String(ref val) => crate::lexer::Quote(val).fmt(f),
            Constant::Resource(ref val) => write!(f, "'{}'", val),
            Constant::Float(val) => crate::lexer::FormatFloat(val).fmt(f),
        }
    }
}

impl fmt::Display for ConstFn {
    fn fmt(&self, f: &mut fmt::Formatter) -> fmt::Result {
        f.write_str(match *self {
            ConstFn::Icon => "icon",
            ConstFn::Matrix => "matrix",
            ConstFn::Newlist => "newlist",
            ConstFn::Sound => "sound",
            ConstFn::Filter => "filter",
            ConstFn::File => "file",
            ConstFn::Generator => "generator",
        })
    }
}

// ----------------------------------------------------------------------------
// The constant evaluator

pub fn evaluate_str(location: Location, input: &[u8]) -> Result<Constant, DMError> {
    use super::lexer::{from_utf8_or_latin1_borrowed, Lexer, LocationTracker};

    let ctx = Context::default();
    let mut lexer = Lexer::from_input(&ctx, LocationTracker::from_location(location, input.into()));
    let expr = crate::parser::parse_expression(&ctx, location, &mut lexer)?;
    let leftover = lexer.remaining();
    if !leftover.is_empty() {
        return Err(DMError::new(
            location,
            format!(
                "leftover: {:?} {}",
                from_utf8_or_latin1_borrowed(input),
                leftover.len()
            ),
        ));
    }
    expr.simple_evaluate(location)
}

impl Expression {
    /// Evaluate this expression in the absence of any surrounding context.
    pub fn simple_evaluate(self, location: Location) -> Result<Constant, DMError> {
        ConstantFolder {
            tree: None,
            location,
            ty: NodeIndex::new(0),
            defines: None,
        }
        .expr(self, None)
    }
}

/// Evaluate an expression in the preprocessor, with `defined()` available.
pub fn preprocessor_evaluate(
    location: Location,
    expr: Expression,
    defines: &DefineMap,
) -> Result<Constant, DMError> {
    ConstantFolder {
        tree: None,
        location,
        ty: NodeIndex::new(0),
        defines: Some(defines),
    }
    .expr(expr, None)
}

/// Evaluate all the type-level variables in an object tree into constants.
pub(crate) fn evaluate_all(context: &Context, tree: &mut ObjectTree) {
    for ty in tree.node_indices() {
        let keys: Vec<String> = tree[ty].vars.keys().cloned().collect();
        for key in keys {
            if !tree[ty].get_var_declaration(&key, tree).map_or(true, |x| {
                x.var_type.is_const_evaluable()
                    && (x.var_type.flags.is_const() || ty != NodeIndex::new(0))
            }) {
                continue; // skip non-constant-evaluable vars
            }
            match constant_ident_lookup(tree, ty, &key, false) {
                Err(err) => context.register_error(err),
                Ok(ConstLookup::Found(_, _)) => {}
                Ok(ConstLookup::Continue(_)) => {
                    context.register_error(DMError::new(
                        tree[ty].vars[&key].value.location,
                        format!("undefined var '{}' on type '{}'", key, tree[ty].path,),
                    ));
                }
            }
        }
    }
}

enum ConstLookup {
    Found(TreePath, Constant),
    Continue(Option<NodeIndex>),
}

fn constant_ident_lookup(
    tree: &mut ObjectTree,
    ty: NodeIndex,
    ident: &str,
    must_be_const: bool,
) -> Result<ConstLookup, DMError> {
    // try to read the currently-set value if we can and
    // substitute that in, otherwise try to evaluate it.
    let (location, type_hint, expr) = {
        let decl = match tree[ty].get_var_declaration(ident, tree).cloned() {
            Some(decl) => decl,
            None => return Ok(ConstLookup::Continue(None)), // definitely doesn't exist
        };

        let type_ = &mut tree[ty];
        let parent = type_.parent_type_index();
        match type_.vars.get_mut(ident) {
            None => return Ok(ConstLookup::Continue(parent)),
            Some(var) => match var.value.constant.clone() {
                Some(constant) => return Ok(ConstLookup::Found(decl.var_type.type_path, constant)),
                None => match var.value.expression.clone() {
                    Some(expr) => {
                        if var.value.being_evaluated {
                            return Err(DMError::new(
                                var.value.location,
                                format!("recursive constant reference: {}", ident),
                            ));
                        } else if !decl.var_type.is_const_evaluable() {
                            return Err(DMError::new(
                                var.value.location,
                                format!("non-const-evaluable variable: {}", ident),
                            ));
                        } else if !decl.var_type.flags.is_const() && must_be_const {
                            return Err(DMError::new(
                                var.value.location,
                                format!("non-const variable: {}", ident),
                            ));
                        }
                        var.value.being_evaluated = true;
                        (var.value.location, decl.var_type.type_path, expr)
                    }
                    None => {
                        let c = Constant::Null(Some(decl.var_type.type_path.clone()));
                        var.value.constant = Some(c.clone());
                        return Ok(ConstLookup::Found(decl.var_type.type_path, c));
                    }
                },
            },
        }
    };
    // evaluate full_value
    let value = ConstantFolder {
        tree: Some(tree),
        defines: None,
        location,
        ty,
    }
    .expr(
        expr,
        if type_hint.is_empty() {
            None
        } else {
            Some(&type_hint)
        },
    )?;
    // and store it into 'value', then return it
    let var = tree[ty].vars.get_mut(ident).unwrap();
    var.value.constant = Some(value.clone());
    var.value.being_evaluated = false;
    Ok(ConstLookup::Found(type_hint, value))
}

struct ConstantFolder<'a> {
    tree: Option<&'a mut ObjectTree>,
    defines: Option<&'a DefineMap>,
    location: Location,
    ty: NodeIndex,
}

impl<'a> HasLocation for ConstantFolder<'a> {
    fn location(&self) -> Location {
        self.location
    }
}

impl<'a> ConstantFolder<'a> {
    fn expr(
        &mut self,
        expression: Expression,
        type_hint: Option<&TreePath>,
    ) -> Result<Constant, DMError> {
        Ok(match expression {
            Expression::Base { term, follow } => {
                let base_type_hint = if follow.is_empty() { type_hint } else { None };
                let mut term = self.term(term.elem, base_type_hint)?;
                for each in Vec::from(follow).into_iter() {
                    term = self.follow(term, each.elem)?;
                }
                term
            }
            Expression::BinaryOp { op, lhs, rhs } => {
                let lhs = self.expr(*lhs, None)?;
                let rhs = self.expr(*rhs, None)?;
                self.binary(lhs, rhs, op)?
            }
            Expression::TernaryOp { cond, if_, else_ } => match self.expr(*cond, None)?.to_bool() {
                true => self.expr(*if_, type_hint)?,
                false => self.expr(*else_, type_hint)?,
            },
            Expression::AssignOp { .. } => return Err(self.error("non-constant assignment")),
        })
    }

    /// list of expressions, keyword arguments disallowed
    #[allow(dead_code)]
    fn expr_vec(&mut self, v: Vec<Expression>) -> Result<Vec<Constant>, DMError> {
        let mut out = Vec::with_capacity(v.len());
        for each in v {
            out.push(self.expr(each, None)?);
        }
        Ok(out)
    }

    /// arguments or keyword arguments
    fn arguments(&mut self, v: Box<[Expression]>) -> Result<Box<Arguments>, DMError> {
        let mut out = Vec::with_capacity(v.len());
        for each in Vec::from(v).into_iter() {
            out.push(match each {
                // handle associations
                Expression::AssignOp {
                    op: AssignOp::Assign,
                    lhs,
                    rhs,
                } => {
                    let key = match Term::from(*lhs) {
                        Term::Ident(ident) => Constant::String(ident.into()),
                        other => self.term(other, None)?,
                    };
                    (key, Some(self.expr(*rhs, None)?))
                }
                key => (self.expr(key, None)?, None),
            });
        }
        Ok(out.into())
    }

    fn follow(&mut self, term: Constant, follow: Follow) -> Result<Constant, DMError> {
        match (term, follow) {
            // Meant to handle the GLOB.SCI_FREQ case:
            //     /datum/globals/var/const/SCI_FREQ = 1351
            //     /var/datum/globals/GLOB = null
            //     /obj/var/freq = GLOB.SCI_FREQ   // initial() is 1351
            // If it's a reference to a type-hinted value, look up the field in
            // its const variables (but not non-const variables).
            (Constant::Null(Some(type_hint)), Follow::Field(_, field_name)) => {
                let mut full_path = String::new();
                for each in type_hint.iter() {
                    full_path.push('/');
                    full_path.push_str(each);
                }
                match self
                    .tree
                    .as_mut()
                    .and_then(|t| t.find(&full_path))
                    .map(|t| t.index())
                {
                    Some(idx) => self.recursive_lookup(idx, &field_name, true),
                    None => Err(self.error(format!("unknown typepath {}", full_path))),
                }
            }
            (term, Follow::Unary(op)) => self.unary(term, op),
<<<<<<< HEAD
            (term, Follow::StaticField(field)) => {
                let Constant::Prefab(read_from) = term else {
                    return Err(self.error(format!("non typepath {} used with ::", term)));
                };
                if !read_from.vars.is_empty() {
                    return Err(self.error(format!("non typepath {} used with ::", read_from)));
                }
                let Some(ref tree) = self.tree else {
                    return Err(self.error("no type tree available"));
                };
                let Some(real_type) =
                    tree.find(FormatTreePath(&read_from.path).to_string().as_str())
                else {
                    return Err(self.error(format!(
                        "{} was not a valid type",
                        FormatTreePath(&read_from.path)
                    )));
                };
                self.recursive_lookup(real_type.index(), &field, false)
            }
            (term, Follow::ProcReference(field)) => {
                let Constant::Prefab(read_from) = term else {
                    return Err(self.error(format!("non typepath {} used with ::", term)));
                };
                if !read_from.vars.is_empty() {
                    return Err(self.error(format!("non typepath {} used with ::", read_from)));
                }
                let Some(ref tree) = self.tree else {
                    return Err(self.error("no type tree available"));
                };
                let Some(real_type) =
                    tree.find(FormatTreePath(&read_from.path).to_string().as_str())
                else {
                    return Err(self.error(format!(
                        "{} was not a valid type",
                        FormatTreePath(&read_from.path)
                    )));
                };
                self.proc_ref_lookup(real_type.index(), &field)
            }
=======
>>>>>>> 5f92a24b
            (term, follow) => Err(self.error(format!(
                "non-constant expression follower: {} {:?}",
                term, follow
            ))),
        }
    }

    fn unary(&mut self, term: Constant, op: UnaryOp) -> Result<Constant, DMError> {
        use self::Constant::*;

        Ok(match (op, term) {
            // int ops
            (UnaryOp::Neg, Float(i)) => Float(-i),
            (UnaryOp::BitNot, Float(f)) => Constant::from_bit_op(!(f as u32)),
            (UnaryOp::Not, c) => Constant::from(!c.to_bool()),
            // float ops
            // unsupported
            (op, term) => {
                return Err(self.error(format!(
                    "non-constant unary operation: {}",
                    op.around(&term)
                )))
            }
        })
    }

    fn binary(
        &mut self,
        mut lhs: Constant,
        mut rhs: Constant,
        op: BinaryOp,
    ) -> Result<Constant, DMError> {
        use self::Constant::*;

        macro_rules! numeric {
            ($name:ident $oper:tt) => {
                match (op, lhs, rhs) {
                    (BinaryOp::$name, Float(lhs), Float(rhs)) => return Ok(Constant::from(lhs $oper rhs)),
                    (_, lhs_, rhs_) => { lhs = lhs_; rhs = rhs_; }
                }
            }
        }
        numeric!(Add+);
        numeric!(Sub -);
        numeric!(Mul *);
        numeric!(Div /);
        numeric!(Mod %);
        numeric!(Less <);
        numeric!(LessEq <=);
        numeric!(Greater >);
        numeric!(GreaterEq >=);
        match (op, lhs, rhs) {
            (BinaryOp::FloatMod, Float(lhs), Float(rhs)) => {
                return Ok(Constant::from(lhs - ((lhs / rhs).floor() * rhs)))
            }
            (_, lhs_, rhs_) => {
                lhs = lhs_;
                rhs = rhs_;
            }
        }

        match (op, lhs, rhs) {
            (BinaryOp::Pow, Float(lhs), Float(rhs)) => return Ok(Constant::from(lhs.powf(rhs))),
            (_, lhs_, rhs_) => {
                lhs = lhs_;
                rhs = rhs_;
            }
        }

        macro_rules! integer {
            ($name:ident $oper:tt) => {
                match (op, lhs, rhs) {
                    (BinaryOp::$name, Float(lhs), Float(rhs)) => return Ok(Constant::from_bit_op((lhs as u32) $oper (rhs as u32))),
                    (_, lhs_, rhs_) => { lhs = lhs_; rhs = rhs_; }
                }
            }
        }
        integer!(BitOr |);
        integer!(BitAnd &);
        integer!(BitXor ^);
        integer!(LShift <<);
        integer!(RShift >>);

        match (op, lhs, rhs) {
            (BinaryOp::Add, String(lhs), String(rhs)) => {
                Ok(String((std::string::String::from(lhs) + &rhs).into()))
            }
            (BinaryOp::Eq, lhs, rhs) => Ok(Constant::from(lhs == rhs)),
            (BinaryOp::NotEq, lhs, rhs) => Ok(Constant::from(lhs != rhs)),
            (BinaryOp::And, lhs, rhs) => Ok(if lhs.to_bool() { rhs } else { lhs }),
            (BinaryOp::Or, lhs, rhs) => Ok(if lhs.to_bool() { lhs } else { rhs }),
            (op, lhs, rhs) => {
                Err(self.error(format!("non-constant {:?}: {} {} {}", op, lhs, op, rhs)))
            }
        }
    }

    fn term(&mut self, term: Term, type_hint: Option<&TreePath>) -> Result<Constant, DMError> {
        Ok(match term {
            Term::Null => Constant::Null(type_hint.cloned()),
            Term::NewPrefab { prefab, args } => Constant::New {
                type_: Some(Box::new(self.prefab(*prefab)?)),
                args: match args {
                    Some(args) => Some(self.arguments(args)?),
                    None => None,
                },
            },
            Term::NewImplicit { args } => Constant::New {
                type_: None,
                args: match args {
                    Some(args) => Some(self.arguments(args)?),
                    None => None,
                },
            },
            Term::NewMiniExpr { .. } => return Err(self.error("non-constant new expression")),
            Term::List(vec) => Constant::List(self.arguments(vec)?),
            Term::Call(ident, args) => match &*ident {
                // constructors which remain as they are
                "matrix" => Constant::Call(ConstFn::Matrix, self.arguments(args)?),
                "newlist" => Constant::Call(ConstFn::Newlist, self.arguments(args)?),
                "icon" => Constant::Call(ConstFn::Icon, self.arguments(args)?),
                "sound" => Constant::Call(ConstFn::Sound, self.arguments(args)?),
                "file" => Constant::Call(ConstFn::File, self.arguments(args)?),
                "generator" => Constant::Call(ConstFn::Generator, self.arguments(args)?),
                // constant-evaluatable functions
                "sin" => self.trig_op(args, f32::sin)?,
                "cos" => self.trig_op(args, f32::cos)?,
                "arcsin" => self.trig_op(args, f32::asin)?,
                "arccos" => self.trig_op(args, f32::acos)?,
                "rgb" => Constant::String(self.rgb(args)?.into()),
                "defined" if self.defines.is_some() => {
                    let defines = self.defines.unwrap(); // annoying, but keeps the match clean
                    if args.len() != 1 {
                        return Err(self.error(format!(
                            "malformed defined() call, must have 1 argument and instead has {}",
                            args.len()
                        )));
                    }
                    match args[0].as_term() {
<<<<<<< HEAD
                        Some(Term::Ident(ref ident)) => Constant::from(defines.contains_key(ident)),
=======
                        Some(Term::Ident(ident)) => Constant::from(defines.contains_key(ident)),
>>>>>>> 5f92a24b
                        _ => {
                            return Err(self
                                .error("malformed defined() call, argument given isn't an Ident."))
                        }
<<<<<<< HEAD
                    }
                }
                "nameof" => {
                    if args.len() != 1 {
                        return Err(self.error(format!(
                            "malformed nameof() call, must have 1 argument and instead has {}",
                            args.len()
                        )));
                    }
                    match args[0].nameof() {
                        Some(name) => Constant::string(name),
                        None => {
                            return Err(self.error(
                                "malformed nameof() call, expression appears to have no name",
                            ))
                        }
=======
>>>>>>> 5f92a24b
                    }
                }
                // other functions are no-goes
                _ => return Err(self.error(format!("non-constant function call: {}", ident))),
            },
            Term::Prefab(prefab) => Constant::Prefab(Box::new(self.prefab(*prefab)?)),
            Term::Ident(ident) => match ident.as_str() {
                // We need to handle type and parent_type here
                // They technically resolve to their respective values only in type defs when using ::
                // But that's annoying so let's not
                "type" => {
                    if let Some(obj_tree) = &self.tree {
                        let typeval = TypeRef::new(obj_tree, self.ty).get();
                        let path = make_typepath(
                            typeval
                                .path
                                .split('/')
                                .filter(|elem| !elem.is_empty())
                                .map(|segment| segment.to_string())
                                .collect(),
                        );
                        Constant::Prefab(Box::new(self.prefab(Prefab::from(path))?))
                    } else {
                        return Err(self.error("no type context".to_owned()));
                    }
                }
                "parent_type" => {
                    if let Some(obj_tree) = &self.tree {
                        let typeref = TypeRef::new(obj_tree, self.ty);
                        let Some(parent_type) = typeref.parent_type() else {
                            return Err(self.error(format!("no parent type for {}", typeref)));
                        };
                        let path = make_typepath(
                            parent_type
                                .path
                                .split('/')
                                .filter(|elem| !elem.is_empty())
                                .map(|segment| segment.to_string())
                                .collect(),
                        );
                        Constant::Prefab(Box::new(self.prefab(Prefab::from(path))?))
                    } else {
                        return Err(self.error("no type context".to_owned()));
                    }
                }
                _ => self.ident(ident, false)?,
            },
            Term::String(v) => Constant::String(v.into()),
            Term::Resource(v) => Constant::Resource(v.into()),
            Term::Int(v) => Constant::Float(v as f32),
            Term::Float(v) => Constant::from(v),
            Term::Expr(expr) => self.expr(*expr, type_hint)?,
            Term::__TYPE__ => {
                if let Some(obj_tree) = &self.tree {
                    let typeval = TypeRef::new(obj_tree, self.ty).get();
                    let path = make_typepath(
                        typeval
                            .path
                            .split('/')
                            .filter(|elem| !elem.is_empty())
                            .map(|segment| segment.to_string())
                            .collect(),
                    );
                    Constant::Prefab(Box::new(self.prefab(Prefab::from(path))?))
                } else {
                    return Err(self.error("No type context".to_owned()));
                }
            }
            Term::__IMPLIED_TYPE__ => {
                if let Some(lhs_type) = type_hint {
                    Constant::Prefab(Box::new(Pop::from(lhs_type.clone())))
                } else {
                    return Err(self.error("No type hint".to_owned()));
                }
            }
            _ => return Err(self.error("non-constant expression".to_owned())),
        })
    }

    fn trig_op(
        &mut self,
        args: Box<[Expression]>,
        op: fn(f32) -> f32,
    ) -> Result<Constant, DMError> {
        if args.len() != 1 {
            Err(self.error(format!(
                "trig function requires exactly 1 argument, instead found {}",
                args.len()
            )))
        } else if let Some(f) = self.expr(Vec::from(args).swap_remove(0), None)?.to_float() {
            Ok(Constant::Float(op(f)))
        } else {
            Err(self.error("trig function requires numeric argument"))
        }
    }

    fn prefab(&mut self, prefab: Prefab) -> Result<Pop, DMError> {
        let vars = self.vars(prefab.vars.into())?;

        // If the path is all slashes, it's absolute, and doesn't need to be
        // further resolved.
        if prefab.path.iter().all(|&(op, _)| op == PathOp::Slash) {
            let path: TreePath = prefab
                .path
                .iter()
                .map(|(_, name)| name.to_owned())
                .collect();
            return Ok(Pop { path, vars });
        }

        // Otherwise, resolve it against our object tree, then stringify it.
        let tree = match self.tree.as_ref() {
            Some(tree) => tree,
            None => {
                return Err(self.error(format!(
                    "cannot resolve relative type path without an object tree: {}",
                    FormatTypePath(&prefab.path)
                )))
            }
        };

        let relative_to = TypeRef::new(tree, self.ty);
        let found = match relative_to.navigate_path(&prefab.path) {
            Some(found) => found,
            None => {
                return Err(self.error(format!(
                    "could not resolve {} relative to {}",
                    FormatTypePath(&prefab.path),
                    relative_to
                )))
            }
        };

        let path = found.to_path().into_boxed_slice();
        Ok(Pop { path, vars })
    }

    fn vars(
        &mut self,
        input: Vec<(Ident2, Expression)>,
    ) -> Result<IndexMap<Ident, Constant, RandomState>, DMError> {
        // Visit the vars recursively.
        let mut vars = IndexMap::with_hasher(RandomState::default());
        for (k, v) in input {
            // TODO: find a type annotation by looking up 'k' on the prefab's type
            vars.insert(String::from(k), self.expr(v, None)?);
        }
        Ok(vars)
    }

    fn ident(&mut self, ident: Ident, must_be_const: bool) -> Result<Constant, DMError> {
        let ty = self.ty;
        self.recursive_lookup(ty, &ident, must_be_const)
    }

    fn recursive_lookup(
        &mut self,
        ty: NodeIndex,
        ident: &str,
        must_be_const: bool,
    ) -> Result<Constant, DMError> {
        let mut idx = Some(ty);
        while let Some(ty) = idx {
            let location = self.location;
            if self.tree.is_none() {
                return Err(self.error(format!(
                    "cannot reference variable {:?} in this context",
                    ident
                )));
            }
            let tree = self.tree.as_mut().unwrap();
            match constant_ident_lookup(tree, ty, ident, must_be_const)
                .map_err(|e| e.with_location(location))?
            {
                ConstLookup::Found(_, v) => return Ok(v),
                ConstLookup::Continue(i) => idx = i,
            }
        }
        Err(self.error(format!("unknown variable: {}", ident)))
    }

    fn proc_ref_lookup(&mut self, ty: NodeIndex, name: &str) -> Result<Constant, DMError> {
        let tree = self.tree.as_mut().unwrap();
        let proc_type = TypeRef::new(tree, ty);
        let Some(proc_ref) = proc_type.get_proc(name) else {
            return Err(self.error(format!("unknown proc: {}", name)));
        };
        // Gonna build the proc's path
        let mut path_elements: Vec<String> = proc_type
            .get()
            .path
            .split('/')
            .filter(|elem| !elem.is_empty())
            .map(|segment| segment.to_string())
            .collect();
        // Only tricky bit is adding on the type if required
        if let Some(declaration) = proc_ref.get_declaration() {
            path_elements.push(declaration.kind.name().to_string());
        }
        path_elements.push(proc_ref.name().to_string());
        Ok(Constant::Prefab(Box::new(
            self.prefab(Prefab::from(make_typepath(path_elements)))?,
        )))
    }

    fn rgb(&mut self, args: Box<[Expression]>) -> Result<String, DMError> {
        enum ColorSpace {
            Rgb = 0,
            Hsv = 1,
            Hsl = 2,
            Hcy = 3,
        }

        #[derive(Default)]
        struct ColorArgs {
            r: bool,
            g: bool,
            b: bool,
            h: bool,
            s: bool,
            v: bool,
            l: bool,
            c: bool,
            y: bool,
            a: Option<i32>,
        }

        if args.len() != 3 && args.len() != 4 && args.len() != 5 {
            return Err(self.error(format!(
                "malformed rgb() call, must have 3, 4, or 5 arguments and instead has {}",
                args.len()
            )));
        }

        let arguments = self.arguments(args)?;
        let mut space = None;
        let mut color_args = ColorArgs::default();

        // Get the value of the `space` kwarg if present, or collect which kwargs are set to automatically determine the color space.
        for (value, potential_kwarg_value) in arguments.iter() {
            // Check for kwargs if we're in the right form
            if let Some(kwarg_value) = potential_kwarg_value {
                if let Some(kwarg) = value.as_str() {
                    match kwarg {
                        "r" | "red" => color_args.r = true,
                        "g" | "green" => color_args.g = true,
                        "b" | "blue" => color_args.b = true,
                        "h" | "hue" => color_args.h = true,
                        "s" | "saturation" => color_args.s = true,
                        "v" | "value" => color_args.v = true,
                        "l" | "luminance" => color_args.l = true,
                        "c" | "chroma" => color_args.c = true,
                        "y" => color_args.y = true,
                        "a" | "alpha" => color_args.a = kwarg_value.to_int(),
                        "space" => match kwarg_value.to_int() {
                            // Do we have an actual colorspace specified? Set the values.
                            Some(0) => space = Some(ColorSpace::Rgb),
                            Some(1) => space = Some(ColorSpace::Hsv),
                            Some(2) => space = Some(ColorSpace::Hsl),
                            Some(3) => space = Some(ColorSpace::Hcy),
                            _ => {
                                return Err(self.error(format!(
                                    "malformed rgb() call, bad color space: {}",
                                    kwarg_value
                                )))
                            }
                        },
                        _ => {
                            return Err(self.error(format!(
                                "malformed rgb() call, bad kwarg passed: {}",
                                kwarg
                            )))
                        }
                    }
                } else {
                    return Err(self.error(format!(
                        "malformed rgb() call, kwarg is not string: {}",
                        value
                    )));
                }
            }
        }

        // Only set space if it wasn't set manually by the space arg
        let space = if let Some(space) = space {
            space
        } else if color_args.r || color_args.g || color_args.b {
            // TODO: Add hint here for useless r/g/b kwarg
            ColorSpace::Rgb
        } else if color_args.h {
            if color_args.c && color_args.y {
                ColorSpace::Hcy
            } else if color_args.s {
                if color_args.v {
                    ColorSpace::Hsv
                } else if color_args.l {
                    ColorSpace::Hsl
                } else {
                    return Err(self.error(
                        "malformed rgb() call, could not determine space: only h & s specified",
                    ));
                }
            } else {
                return Err(
                    self.error("malformed rgb() call, could not determine space: only h specified")
                );
            }
        } else {
            ColorSpace::Rgb // Default
        };

        let mut value_vec: Vec<f64> = vec![];

        for (arg_pos, (value, potential_kwarg_value)) in arguments.iter().enumerate() {
            let mut to_check = value;

            // Determines the range based on predetermined colorspace
            let mut range = match arg_pos {
                0 => match space {
                    ColorSpace::Rgb => 0..=255, //r
                    ColorSpace::Hsv => 0..=360, //h
                    ColorSpace::Hsl => 0..=360, //h
                    ColorSpace::Hcy => 0..=360, //h
                },
                1 => match space {
                    ColorSpace::Rgb => 0..=255, //g
                    ColorSpace::Hsv => 0..=100, //s
                    ColorSpace::Hsl => 0..=100, //s
                    ColorSpace::Hcy => 0..=100, //c
                },
                2 => match space {
                    ColorSpace::Rgb => 0..=255, //b
                    ColorSpace::Hsv => 0..=100, //v
                    ColorSpace::Hsl => 0..=100, //l
                    ColorSpace::Hcy => 0..=100, //y
                },
                _ => 0..=255,
            };

            // If we have a secondary value, it's a kwarg, we need to get the actual value. If this fails, it's normal.
            if let Some(kwarg_value) = potential_kwarg_value {
                if let Some(kwarg) = value.as_str() {
                    to_check = kwarg_value; // Set the value to actually check to be our associated vaue

                    range = match kwarg {
                        "r" | "red" | "g" | "green" | "b" | "blue" => 0..=255,
                        "h" | "hue" => 0..=360,
                        "s" | "saturation" => 0..=100,
                        "v" | "value" => 0..=100,
                        "c" | "chroma" => 0..=100,
                        "l" | "y" | "luminance" => 0..=100,
                        "a" | "alpha" => 0..=255,
                        "space" => continue, // Don't range-check the value of the space
                        _ => {
                            return Err(self.error(format!(
                                "malformed rgb() call, bad kwarg passed: {}",
                                kwarg
                            )))
                        }
                    };
                } else {
                    return Err(self.error(format!(
                        "malformed rgb() call, kwarg is not string: {}",
                        value
                    )));
                }
            }

            if let Some(i) = to_check.to_int() {
                if !range.contains(&i) {
                    return Err(self
                        .error(format!(
                            "malformed rgb() call, {} is not within the valid range ({}..{})",
                            i,
                            range.start(),
                            range.end()
                        ))
                        .set_severity(Severity::Warning)
                        .with_location(self.location));
                }
                let clamped = std::cmp::max(::std::cmp::min(i, *range.end()), *range.start());
                value_vec.push(clamped.into());
            } else {
                return Err(self.error("malformed rgb() call, value wasn't an int"));
            }
        }

        assert!(value_vec.len() >= 3); // Make sure we got 3+ values

        // Convert our color given a space to a rgb hexcode
        let color: Rgb = match space {
            ColorSpace::Rgb => Rgb::new(value_vec[0], value_vec[1], value_vec[2]),
            ColorSpace::Hsv => {
                Hsv::new(value_vec[0], value_vec[1] * 0.01, value_vec[2] * 0.01).into()
            }
            ColorSpace::Hsl => {
                Hsl::new(value_vec[0], value_vec[1] * 0.01, value_vec[2] * 0.01).into()
            }
            ColorSpace::Hcy => Lch::new(value_vec[2], value_vec[1], value_vec[0]).into(),
        };

        // Extract the raw 4th alpha positional argument if it wasn't a kwarg
        let alpha = color_args.a.or_else(|| value_vec.get(3).map(|&x| x as i32));

        // APPARENTLY the author thinks fractional rgb is a thing, hence the rounding
        if let Some(alpha) = alpha {
            Ok(format!(
                "#{:02x}{:02x}{:02x}{:02x}",
                color.r.round() as u8,
                color.g.round() as u8,
                color.b.round() as u8,
                alpha
            ))
        } else {
            Ok(format!(
                "#{:02x}{:02x}{:02x}",
                color.r.round() as u8,
                color.g.round() as u8,
                color.b.round() as u8
            ))
        }
    }
}<|MERGE_RESOLUTION|>--- conflicted
+++ resolved
@@ -3,21 +3,13 @@
 use std::ops;
 use std::path::Path;
 
-<<<<<<< HEAD
-use get_size::GetSize;
-use get_size_derive::GetSize;
-
-=======
->>>>>>> 5f92a24b
 use ahash::RandomState;
 use color_space::{Hsl, Hsv, Lch, Rgb};
+use get_size::GetSize;
 use indexmap::IndexMap;
 use ordered_float::OrderedFloat;
-<<<<<<< HEAD
 
 use crate::heap_size_of_index_map;
-=======
->>>>>>> 5f92a24b
 
 use super::ast::*;
 use super::objtree::*;
@@ -691,7 +683,6 @@
                 }
             }
             (term, Follow::Unary(op)) => self.unary(term, op),
-<<<<<<< HEAD
             (term, Follow::StaticField(field)) => {
                 let Constant::Prefab(read_from) = term else {
                     return Err(self.error(format!("non typepath {} used with ::", term)));
@@ -732,8 +723,6 @@
                 };
                 self.proc_ref_lookup(real_type.index(), &field)
             }
-=======
->>>>>>> 5f92a24b
             (term, follow) => Err(self.error(format!(
                 "non-constant expression follower: {} {:?}",
                 term, follow
@@ -873,16 +862,11 @@
                         )));
                     }
                     match args[0].as_term() {
-<<<<<<< HEAD
                         Some(Term::Ident(ref ident)) => Constant::from(defines.contains_key(ident)),
-=======
-                        Some(Term::Ident(ident)) => Constant::from(defines.contains_key(ident)),
->>>>>>> 5f92a24b
                         _ => {
                             return Err(self
                                 .error("malformed defined() call, argument given isn't an Ident."))
                         }
-<<<<<<< HEAD
                     }
                 }
                 "nameof" => {
@@ -899,8 +883,6 @@
                                 "malformed nameof() call, expression appears to have no name",
                             ))
                         }
-=======
->>>>>>> 5f92a24b
                     }
                 }
                 // other functions are no-goes
