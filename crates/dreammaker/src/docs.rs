--- conflicted
+++ resolved
@@ -3,7 +3,6 @@
 use std::fmt;
 
 use get_size::GetSize;
-use get_size_derive::GetSize;
 
 /// A collection of documentation comments targeting the same item.
 #[derive(Default, Clone, Debug, PartialEq, GetSize)]
@@ -216,11 +215,7 @@
 }
 
 /// Information about where builtin docs can be found.
-<<<<<<< HEAD
-#[derive(Clone, Debug, PartialEq, GetSize, Default)]
-=======
-#[derive(Clone, Debug, PartialEq, Default)]
->>>>>>> 5f92a24b
+#[derive(Clone, Debug, PartialEq, Default, GetSize)]
 pub enum BuiltinDocs {
     #[default]
     None,
