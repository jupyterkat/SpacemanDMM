//! Error, warning, and other diagnostics handling.

use std::cell::{Ref, RefCell, RefMut};
use std::collections::HashMap;
use std::path::{Path, PathBuf};
use std::{error, fmt, io};

use ahash::RandomState;

<<<<<<< HEAD
use get_size::GetSize;
use get_size_derive::GetSize;
=======
>>>>>>> 5f92a24b
use termcolor::{Color, ColorSpec};

use crate::config::Config;

/// An identifier referring to a loaded file.
#[derive(Copy, Clone, Debug, Eq, PartialEq, Ord, PartialOrd, Hash)]
pub struct FileId(u16);

impl GetSize for FileId {}

const FILEID_BUILTINS: FileId = FileId(0x0000);
const FILEID_MIN: FileId = FileId(0x0001);
const FILEID_MAX: FileId = FileId(0xfffe);
const FILEID_BAD: FileId = FileId(0xffff);

impl Default for FileId {
    fn default() -> FileId {
        FILEID_BAD
    }
}

/// A registry mapping between file names and file IDs.
#[derive(Debug, Default, Clone)]
pub struct FileList {
    /// The list of loaded files.
    files: RefCell<Vec<PathBuf>>,
    /// Reverse mapping from paths to file numbers.
    reverse_files: RefCell<HashMap<PathBuf, FileId, RandomState>>,
}

/// A diagnostics context, tracking loaded files and any observed errors.
#[derive(Debug, Default, Clone)]
pub struct Context {
    files: FileList,
    /// A list of errors, warnings, and other diagnostics generated.
    errors: RefCell<Vec<DMError>>,
    /// Warning config
    config: RefCell<Config>,
    print_severity: Option<Severity>,

    io_time: std::cell::Cell<std::time::Duration>,
}

impl FileList {
    /// Add a new file to the context and return its index.
    pub fn register(&self, path: &Path) -> FileId {
        if let Some(id) = self.reverse_files.borrow().get(path).cloned() {
            return id;
        }
        let mut files = self.files.borrow_mut();
        if files.len() > FILEID_MAX.0 as usize {
            panic!("file limit of {} exceeded", FILEID_MAX.0);
        }
        let len = files.len() as u16;
        files.push(path.to_owned());
        let id = FileId(len + FILEID_MIN.0);
        self.reverse_files.borrow_mut().insert(path.to_owned(), id);
        id
    }

    /// Look up a file's ID by its path, without inserting it.
    pub fn get_id(&self, path: &Path) -> Option<FileId> {
        self.reverse_files.borrow().get(path).cloned()
    }

    /// Look up a file path by its index returned from `register_file`.
    pub fn get_path(&self, file: FileId) -> PathBuf {
        if file == FILEID_BUILTINS {
            return "(builtins)".into();
        }
        let idx = (file.0 - FILEID_MIN.0) as usize;
        let files = self.files.borrow();
        if idx > files.len() {
            "(unknown)".into()
        } else {
            files[idx].to_owned()
        }
    }

    pub fn for_each<F: FnMut(&Path)>(&self, mut f: F) {
        for each in self.files.borrow().iter() {
            f(each);
        }
    }
}

impl Context {
    // ------------------------------------------------------------------------
    // Files

    /// Add a new file to the context and return its index.
    pub fn register_file(&self, path: &Path) -> FileId {
        self.files.register(path)
    }

    /// Look up a file's ID by its path, without inserting it.
    pub fn get_file(&self, path: &Path) -> Option<FileId> {
        self.files.get_id(path)
    }

    /// Look up a file path by its index returned from `register_file`.
    pub fn file_path(&self, file: FileId) -> PathBuf {
        self.files.get_path(file)
    }

    /// Clone the file list of this Context but not its error list.
    pub fn clone_file_list(&self) -> FileList {
        self.files.clone()
    }

    pub fn file_list(&self) -> &FileList {
        &self.files
    }

    // ------------------------------------------------------------------------
    // Configuration

    pub fn force_config(&self, toml: &Path) {
        match Config::read_toml(toml) {
            Ok(config) => *self.config.borrow_mut() = config,
            Err(io_error) => {
                let file = self.register_file(toml);
<<<<<<< HEAD
                let (line, column) = io_error.line_col().unwrap_or((1, 1));
                DMError::new(
                    Location { file, line, column },
=======
                DMError::new(
                    Location {
                        file,
                        column: 1,
                        line: 1,
                    },
>>>>>>> 5f92a24b
                    "Error reading configuration file",
                )
                .with_boxed_cause(io_error.into_boxed_error())
                .register(self);
            }
        }
    }

    pub fn autodetect_config(&self, dme: &Path) {
        let toml = dme.parent().unwrap().join("SpacemanDMM.toml");
        if toml.exists() {
            self.force_config(&toml);
        }
    }

    pub fn config(&self) -> Ref<Config> {
        self.config.borrow()
    }

    /// Set a severity at and above which errors will be printed immediately.
    pub fn set_print_severity(&mut self, print_severity: Option<Severity>) {
        self.print_severity = print_severity;
    }

    // ------------------------------------------------------------------------
    // Additional diagnostics

    pub fn reset_io_time(&self) {
        self.io_time.take();
    }

    pub fn add_io_time(&self, add: std::time::Duration) {
        self.io_time.set(self.io_time.get() + add);
    }

    pub fn get_io_time(&self) -> std::time::Duration {
        self.io_time.get()
    }

    // ------------------------------------------------------------------------
    // Errors

    /// Push an error or other diagnostic to the context.
    pub fn register_error(&self, error: DMError) {
        let Some(error) = self.config.borrow().set_configured_severity(error) else {
            return; // errortype is disabled
        };
        // ignore errors with severity above configured level
        if !self.config.borrow().registerable_error(&error) {
            return;
        }
        if let Some(print_severity) = self.print_severity {
            if error.severity() <= print_severity {
                let stderr = termcolor::StandardStream::stderr(termcolor::ColorChoice::Auto);
                self.pretty_print_error(&mut stderr.lock(), &error)
                    .expect("error writing to stderr");
            }
        }
        self.errors.borrow_mut().push(error);
    }

    /// Access the list of diagnostics generated so far.
    pub fn errors(&self) -> Ref<[DMError]> {
        Ref::map(self.errors.borrow(), |x| &**x)
    }

    /// Mutably access the diagnostics list. Dangerous.
    #[doc(hidden)]
    pub fn errors_mut(&self) -> RefMut<Vec<DMError>> {
        self.errors.borrow_mut()
    }

    /// Pretty-print a `DMError` to the given output.
    pub fn pretty_print_error<W: termcolor::WriteColor>(
        &self,
        w: &mut W,
        error: &DMError,
    ) -> io::Result<()> {
        writeln!(
            w,
            "{}, line {}, column {}:",
            self.file_path(error.location.file).display(),
            error.location.line,
            error.location.column,
        )?;

        w.set_color(&error.severity.style())?;
        write!(w, "{}", error.severity())?;
        w.reset()?;
        writeln!(w, ": {}", error.description())?;

        for note in error.notes().iter() {
            if note.location == error.location {
                writeln!(w, "- {}", note.description,)?;
            } else if note.location.file == error.location.file {
                writeln!(
                    w,
                    "- {}:{}: {}",
                    note.location.line, note.location.column, note.description,
                )?;
            } else {
                writeln!(
                    w,
                    "- {}:{}:{}: {}",
                    self.file_path(note.location.file).display(),
                    note.location.line,
                    note.location.column,
                    note.description,
                )?;
            }
        }
        writeln!(w)
    }

    pub fn pretty_print_error_nocolor<W: io::Write>(
        &self,
        w: &mut W,
        error: &DMError,
    ) -> io::Result<()> {
        self.pretty_print_error(&mut termcolor::NoColor::new(w), error)
    }

    /// Pretty-print all registered diagnostics to standard error.
    ///
    /// Returns `true` if any errors were printed, `false` if none were.
    fn print_all_errors(&self, min_severity: Severity) -> bool {
        let stderr = termcolor::StandardStream::stderr(termcolor::ColorChoice::Auto);
        let stderr = &mut stderr.lock();
        let errors = self.errors();
        let mut printed = false;
        for err in errors.iter() {
            if err.severity <= min_severity {
                self.pretty_print_error(stderr, err)
                    .expect("error writing to stderr");
                printed = true;
            }
        }
        printed
    }

    /// Print messages and panic if there were any errors.
    #[doc(hidden)]
    pub fn assert_success(&self) {
        if self.print_all_errors(Severity::Info) {
            panic!("there were parse errors");
        }
    }
}

// ----------------------------------------------------------------------------
// Location handling

/// File, line, and column information for an error.
#[derive(Debug, Copy, Clone, Eq, PartialEq, Ord, PartialOrd, Default, GetSize)]
pub struct Location {
    /// The index into the file table.
    pub file: FileId,
    /// The line number, starting at 1.
    pub line: u32,
    /// The column number, starting at 1.
    pub column: u16,
}

impl Location {
    pub fn builtins() -> Location {
        Location {
            file: FILEID_BUILTINS,
            line: 1,
            column: 1,
        }
    }

    /// Pack this Location for use in `u64`-keyed structures.
    pub fn pack(self) -> u64 {
        (u64::from(self.file.0) << 48) | (u64::from(self.line) << 16) | u64::from(self.column)
    }

    /// Return the predecessor of this `Location`.
    pub fn pred(mut self) -> Location {
        if self.column != 0 {
            self.column -= 1;
        } else if self.line != 0 {
            self.column = !0;
            self.line -= 1;
        } else if self.file == FILEID_BAD {
            // This file ID generally comes from using Location::default().
            // In that case hopefully it's a test or something, so just let it
            // stay 0:0.
        } else if self.file.0 != 0 {
            self.column = !0;
            self.line = !0;
            self.file.0 -= 1;
        } else {
            panic!("cannot take pred() of lowest possible Location")
        }
        self
    }

    pub fn add_columns(mut self, num: u16) -> Location {
        self.column += num;
        self
    }

    pub fn is_builtins(self) -> bool {
        self.file == FILEID_BUILTINS
    }
}

/// A trait for types which may yield location information.
pub(crate) trait HasLocation {
    /// Get the current location of this parsing stage.
    fn location(&self) -> Location;

    #[inline]
    #[doc(hidden)]
    fn error<S: Into<String>>(&self, message: S) -> DMError {
        DMError::new(self.location(), message)
    }
}

// ----------------------------------------------------------------------------
// Error handling

/// The possible diagnostic severities available.
#[derive(Debug, Copy, Clone, Eq, PartialEq, Ord, PartialOrd, Default)]
pub enum Severity {
    #[default]
    Error = 1,
    Warning = 2,
    Info = 3,
    Hint = 4,
}

impl Severity {
    fn style(self) -> ColorSpec {
        let mut spec = ColorSpec::new();
        match self {
            Severity::Error => {
                spec.set_fg(Some(Color::Red));
            }
            Severity::Warning => {
                spec.set_fg(Some(Color::Yellow));
            }
            Severity::Info => {
                spec.set_fg(Some(Color::White)).set_intense(true);
            }
            Severity::Hint => {}
        }
        spec
    }
}

impl fmt::Display for Severity {
    fn fmt(&self, f: &mut fmt::Formatter) -> fmt::Result {
        match *self {
            Severity::Error => f.write_str("error"),
            Severity::Warning => f.write_str("warning"),
            Severity::Info => f.write_str("info"),
            Severity::Hint => f.write_str("hint"),
        }
    }
}

/// A component which generated a diagnostic, when separation is desired.
#[derive(Debug, Copy, Clone, Eq, PartialEq, Default)]
pub enum Component {
    #[default]
    Unspecified,
    DreamChecker,
}

impl Component {
    pub fn name(self) -> Option<&'static str> {
        match self {
            Component::Unspecified => None,
            Component::DreamChecker => Some("dreamchecker"),
        }
    }
}

impl fmt::Display for Component {
    fn fmt(&self, f: &mut fmt::Formatter) -> fmt::Result {
        match self.name() {
            Some(name) => f.write_str(name),
            None => Ok(()),
        }
    }
}

/// An error produced during DM parsing, with location information.
#[derive(Debug)]
#[must_use]
pub struct DMError {
    location: Location,
    severity: Severity,
    component: Component,
    description: String,
    notes: Vec<DiagnosticNote>,
    cause: Option<Box<dyn error::Error + Send + Sync>>,
    errortype: Option<&'static str>,
}

/// An additional note attached to an error, at some other location.
#[derive(Debug, Clone)]
pub struct DiagnosticNote {
    location: Location,
    description: String,
}

#[allow(unused_variables)]
impl DMError {
    pub fn new<S: Into<String>>(location: Location, desc: S) -> DMError {
        DMError {
            location,
            severity: Default::default(),
            component: Default::default(),
            description: desc.into(),
            notes: Vec::new(),
            cause: None,
            errortype: None,
        }
    }

    fn with_boxed_cause(mut self, cause: Box<dyn error::Error + Send + Sync>) -> DMError {
        self.add_note(self.location, cause.to_string());
        self.cause = Some(cause);
        self
    }

    pub fn with_cause<E: error::Error + Send + Sync + 'static>(self, cause: E) -> DMError {
        self.with_boxed_cause(Box::new(cause))
    }

    pub fn set_severity(mut self, severity: Severity) -> DMError {
        self.severity = severity;
        self
    }

    pub fn add_note<S: Into<String>>(&mut self, location: Location, desc: S) {
        self.notes.push(DiagnosticNote {
            location,
            description: desc.into(),
        });
    }

    pub fn with_note<S: Into<String>>(mut self, location: Location, desc: S) -> DMError {
        self.add_note(location, desc);
        self
    }

    pub fn with_component(mut self, component: Component) -> DMError {
        self.component = component;
        self
    }

    pub fn with_errortype(mut self, errortype: &'static str) -> DMError {
        self.errortype = Some(errortype);
        self
    }

    pub fn with_location(mut self, location: Location) -> DMError {
        self.location = location;
        self
    }

    #[inline]
    pub fn register(self, context: &Context) {
        context.register_error(self)
    }

    /// Get the location in the code at which this error was observed.
    pub fn location(&self) -> Location {
        self.location
    }

    /// Get the severity of this diagnostic.
    pub fn severity(&self) -> Severity {
        self.severity
    }

    /// Get the component which generated this diagnostic.
    pub fn component(&self) -> Component {
        self.component
    }

    /// Get the description associated with this error.
    pub fn description(&self) -> &str {
        &self.description
    }

    /// Get the errortype associated with this error.
    pub fn errortype(&self) -> Option<&'static str> {
        self.errortype
    }

    /// Get the additional notes associated with this error.
    pub fn notes(&self) -> &[DiagnosticNote] {
        &self.notes
    }
}

impl fmt::Display for DMError {
    fn fmt(&self, f: &mut fmt::Formatter) -> fmt::Result {
        // Like `pretty_print_error` above, but without filename information.
        write!(
            f,
            "{}:{}: {}: {}",
            self.location.line, self.location.column, self.severity, self.description
        )?;
        for note in self.notes.iter() {
            if note.location == self.location {
                write!(f, "\n- {}", note.description,)?;
            } else {
                write!(
                    f,
                    "\n- {}:{}: {}",
                    note.location.line, note.location.column, note.description,
                )?;
            }
        }
        Ok(())
    }
}

impl error::Error for DMError {
    fn description(&self) -> &str {
        &self.description
    }

    fn cause(&self) -> Option<&dyn error::Error> {
        self.cause.as_ref().map(|x| &**x as &dyn error::Error)
    }
}

impl Clone for DMError {
    fn clone(&self) -> DMError {
        DMError {
            location: self.location,
            severity: self.severity,
            component: self.component,
            description: self.description.clone(),
            notes: self.notes.clone(),
            cause: None, // not trivially cloneable
            errortype: self.errortype,
        }
    }
}

impl DiagnosticNote {
    /// Get the location in the code at which this error was observed.
    pub fn location(&self) -> Location {
        self.location
    }

    /// Get the description associated with this error.
    pub fn description(&self) -> &str {
        &self.description
    }
}<|MERGE_RESOLUTION|>--- conflicted
+++ resolved
@@ -7,11 +7,7 @@
 
 use ahash::RandomState;
 
-<<<<<<< HEAD
 use get_size::GetSize;
-use get_size_derive::GetSize;
-=======
->>>>>>> 5f92a24b
 use termcolor::{Color, ColorSpec};
 
 use crate::config::Config;
@@ -132,23 +128,17 @@
     pub fn force_config(&self, toml: &Path) {
         match Config::read_toml(toml) {
             Ok(config) => *self.config.borrow_mut() = config,
-            Err(io_error) => {
+            Err(e) => {
                 let file = self.register_file(toml);
-<<<<<<< HEAD
-                let (line, column) = io_error.line_col().unwrap_or((1, 1));
-                DMError::new(
-                    Location { file, line, column },
-=======
                 DMError::new(
                     Location {
                         file,
+                        line: 1,
                         column: 1,
-                        line: 1,
                     },
->>>>>>> 5f92a24b
                     "Error reading configuration file",
                 )
-                .with_boxed_cause(io_error.into_boxed_error())
+                .with_boxed_cause(e.into_boxed_error())
                 .register(self);
             }
         }
