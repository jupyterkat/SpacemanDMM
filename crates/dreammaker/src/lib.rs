//! Parsing suite for DreamMaker, the language of the BYOND game engine.
#![forbid(unsafe_code)]

<<<<<<< HEAD
extern crate indexmap;
extern crate interval_tree;
extern crate lodepng;
#[macro_use]
extern crate bitflags;
extern crate ordered_float;
extern crate serde;
extern crate serde_derive;
extern crate termcolor;
extern crate toml;
=======
#[macro_use]
extern crate bitflags;
>>>>>>> 5f92a24b

use std::borrow::Cow;
use std::path::Path;

#[allow(unused_macros)]
macro_rules! try_iter {
    ($e:expr) => {
        match $e {
            Ok(x) => x,
            Err(e) => return Some(Err(From::from(e))),
        }
    };
}

mod error;
use ahash::RandomState;
pub use error::*;
use get_size::GetSize;
use indexmap::IndexMap;

// roughly in order of stage
pub mod annotation;
pub mod ast;
mod builtins;
pub mod config;
pub mod constants;
<<<<<<< HEAD
pub mod dmi;
=======
>>>>>>> 5f92a24b
pub mod docs;
pub mod indents;
pub mod lexer;
pub mod objtree;
pub mod parser;
pub mod preprocessor;

impl Context {
    /// Run the parsing suite on a given `.dme` file, producing an object tree.
    ///
    /// Will only return failure on an `io::Error`. Compilation failures will
    /// return a best-effort parse. Call `print_all_errors` to pretty-print
    /// errors to standard error.
    pub fn parse_environment(&self, dme: &Path) -> Result<objtree::ObjectTree, DMError> {
        Ok(parser::parse(
            self,
            indents::IndentProcessor::new(
                self,
                preprocessor::Preprocessor::new(self, dme.to_owned())?,
            ),
        ))
    }
}

// ----------------------------------------------------------------------------
// Pretty printing

/// Pretty-print a series of tokens to the given output.
///
/// If `show_ws` is true, braces and semicolons are included directly in the
/// output rather than only being implied by the indentation.
pub fn pretty_print<W, I>(w: &mut W, input: I, show_ws: bool) -> std::fmt::Result
where
    W: std::fmt::Write,
    I: IntoIterator<Item = lexer::Token>,
{
    let mut indents = 0;
    let mut needs_newline = false;
    let mut prev = None;
    for token in input {
        match token {
            lexer::Token::Punct(lexer::Punctuation::LBrace) => {
                indents += 1;
                needs_newline = true;
                if show_ws {
                    write!(w, "{{")?;
                }
            }
            lexer::Token::Punct(lexer::Punctuation::RBrace) => {
                indents -= 1;
                needs_newline = true;
                if show_ws {
                    write!(w, "}}")?;
                }
            }
            lexer::Token::Punct(lexer::Punctuation::Semicolon)
            | lexer::Token::Punct(lexer::Punctuation::Newline) => {
                needs_newline = true;
                if show_ws {
                    write!(w, ";")?;
                }
            }
            lexer::Token::DocComment(_) => {}
            other => {
                if needs_newline {
                    const SPACES: &str = "                                ";
                    let spaces = 2 * indents;
                    writeln!(w)?;
                    for _ in 0..(spaces / SPACES.len()) {
                        write!(w, "{}", SPACES)?;
                    }
                    write!(w, "{}", &SPACES[..spaces % SPACES.len()])?;
                    needs_newline = false;
                } else if let Some(prev) = prev {
                    if other.separate_from(&prev) {
                        write!(w, " ")?;
                    }
                }
                write!(w, "{}", other)?;
                prev = Some(other);
            }
        }
    }
    if needs_newline {
        writeln!(w)?;
    }
    Ok(())
}

// ----------------------------------------------------------------------------
// Utilities

/// Attempt to case-correct the last component of the given path.
///
/// On Windows, this is a no-op.
#[cfg(windows)]
#[inline(always)]
pub fn fix_case(path: &Path) -> Cow<Path> {
    Cow::Borrowed(path)
}

/// Attempt to case-correct the last component of the given path.
///
/// On non-Windows platforms, the parent of the given path is searched for a
/// file with the same name but a different case.
#[cfg(not(windows))]
pub fn fix_case(path: &Path) -> Cow<Path> {
    if path.exists() {
        return Cow::Borrowed(path);
    }

    let parent = match path.parent() {
        Some(x) => x,
        None => return Cow::Borrowed(path),
    };

    for entry in match parent.read_dir() {
        Ok(x) => x,
        Err(_) => return Cow::Borrowed(path),
    } {
        let entry = match entry {
            Ok(x) => x,
            Err(_) => return Cow::Borrowed(path),
        };
        let epath = entry.path();
        let epath_str = epath.display().to_string();
        let path_str = path.display().to_string();
        if epath_str.eq_ignore_ascii_case(&path_str) {
            return Cow::Owned(epath);
        }
    }
    Cow::Borrowed(path)
}

pub const DEFAULT_ENV: &str = "tgstation.dme";

/// Autodetect any `.dme` file in the current folder, or fall back to default.
///
/// If multiple environments exist, the first non-default is preferred.
pub fn detect_environment(
    root: &Path,
    default: &str,
) -> std::io::Result<Option<std::path::PathBuf>> {
    let mut result = None;
    for entry in std::fs::read_dir(root)?.flatten() {
        let name = entry.file_name();
        let (dme, default) = {
            let utf8_name = name.to_string_lossy();
            (utf8_name.ends_with(".dme"), utf8_name == default)
        };
        if dme {
            result = Some(entry.path());
            if !default {
                break;
            }
        }
    }
    Ok(result)
}

pub fn detect_environment_default() -> std::io::Result<Option<std::path::PathBuf>> {
    // Return a path in the current directory `.` ...
    detect_environment(".".as_ref(), DEFAULT_ENV).map(|o| {
        o.map(|path| {
            // ... but without `./` preceding it.
            path.strip_prefix(".").map(|p| p.to_owned()).unwrap_or(path)
        })
    })
<<<<<<< HEAD
}

fn heap_size_of_index_map<K, V>(index_map: &IndexMap<K, V, RandomState>) -> usize
where
    K: GetSize,
    V: GetSize,
{
    let mut total = 0;

    for (k, v) in index_map.iter() {
        // We assume that keys and value are hold inside the heap.
        total += GetSize::get_size(k);
        total += GetSize::get_size(v);
    }

    let additional: usize = index_map.capacity() - index_map.len();
    total += additional * K::get_stack_size();
    total += additional * V::get_stack_size();

    total += u64::get_stack_size() * 4; // composition of RandomState

    total
=======
>>>>>>> 5f92a24b
}<|MERGE_RESOLUTION|>--- conflicted
+++ resolved
@@ -1,21 +1,8 @@
 //! Parsing suite for DreamMaker, the language of the BYOND game engine.
 #![forbid(unsafe_code)]
 
-<<<<<<< HEAD
-extern crate indexmap;
-extern crate interval_tree;
-extern crate lodepng;
 #[macro_use]
 extern crate bitflags;
-extern crate ordered_float;
-extern crate serde;
-extern crate serde_derive;
-extern crate termcolor;
-extern crate toml;
-=======
-#[macro_use]
-extern crate bitflags;
->>>>>>> 5f92a24b
 
 use std::borrow::Cow;
 use std::path::Path;
@@ -42,10 +29,6 @@
 mod builtins;
 pub mod config;
 pub mod constants;
-<<<<<<< HEAD
-pub mod dmi;
-=======
->>>>>>> 5f92a24b
 pub mod docs;
 pub mod indents;
 pub mod lexer;
@@ -214,7 +197,6 @@
             path.strip_prefix(".").map(|p| p.to_owned()).unwrap_or(path)
         })
     })
-<<<<<<< HEAD
 }
 
 fn heap_size_of_index_map<K, V>(index_map: &IndexMap<K, V, RandomState>) -> usize
@@ -237,6 +219,4 @@
     total += u64::get_stack_size() * 4; // composition of RandomState
 
     total
-=======
->>>>>>> 5f92a24b
 }