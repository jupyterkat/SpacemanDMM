//! Minimalist parser which turns a token stream into an object tree.

use std::borrow::Cow;
use std::collections::BTreeMap;
use std::ops::Range;
use std::str::FromStr;

use crate::ast;

use super::annotation::*;
use super::ast::*;
use super::docs::*;
use super::lexer::{LocatedToken, Punctuation, Token};
use super::objtree::{NodeIndex, ObjectTree, ObjectTreeBuilder};
use super::{Context, DMError, FileId, HasLocation, Location, Severity};

// ----------------------------------------------------------------------------
// Error handling

type Status<T> = Result<Option<T>, DMError>;
// Ok(Some(x)) = the thing was parsed successfully
// Ok(None) = there isn't one of those here, nothing was read, try another
// Err(e) = an unrecoverable error

#[inline]
fn success<T>(t: T) -> Status<T> {
    Ok(Some(t))
}

const SUCCESS: Status<()> = Ok(Some(()));

macro_rules! require {
    ($self:ident.$($rest:tt)*) => {{
        let v = $self.$($rest)*;
        $self.require(v)?
    }}
}

macro_rules! leading {
    ($e:expr) => {
        match $e? {
            Some(x) => x,
            None => return Ok(None),
        }
    };
}

// ----------------------------------------------------------------------------
// Convenience functions

/// Parse a token stream, in the form emitted by the indent processor, into
/// an object tree.
///
/// Compilation failures will return a best-effort parse, and diagnostics will
/// be registered with the provided `Context`.
pub fn parse<I>(context: &Context, iter: I) -> ObjectTree
where
    I: IntoIterator<Item = LocatedToken>,
{
    Parser::new(context, iter).parse_object_tree()
}

/// Parse a token stream into an expression.
///
/// Fatal errors will be directly returned and miscellaneous diagnostics will
/// be registered with the provided `Context`.
pub fn parse_expression<I>(
    context: &Context,
    location: Location,
    iter: I,
) -> Result<Expression, DMError>
where
    I: IntoIterator<Item = LocatedToken>,
{
    let mut parser = Parser::new(context, iter);
    parser.location = location;
    Ok(require!(parser.expression()))
}

// ----------------------------------------------------------------------------
// Operator precedence table

#[derive(Debug, Clone, Copy)]
struct OpInfo {
    strength: Strength,
    token: Punctuation,
    oper: Op,
}

impl OpInfo {
    fn matches(self, token: &Token) -> bool {
        match *token {
            Token::Punct(p) => self.token == p,
            _ => false,
        }
    }
}

#[derive(Debug, Clone, Copy)]
// Too much effort to change now, and it matches the ast naming, so whatever
#[allow(clippy::enum_variant_names)]
enum Op {
    BinaryOp(BinaryOp),
    AssignOp(AssignOp),
    TernaryOp(TernaryOp),
}

impl Op {
    fn build(self, lhs: Box<Expression>, rhs: Box<Expression>) -> Expression {
        match self {
            Op::BinaryOp(op) => Expression::BinaryOp { op, lhs, rhs },
            Op::AssignOp(op) => Expression::AssignOp { op, lhs, rhs },
            Op::TernaryOp(_) => unreachable!(),
        }
    }
}

macro_rules! oper_table {
    (@elem ($strength:ident) ($kind:ident, $op:ident)) => {
        OpInfo {
            strength: Strength::$strength,
            token: Punctuation::$op,
            oper: Op::$kind($kind::$op),
        }
    };
    (@elem ($strength:ident) ($kind:ident, $op:ident = $punct:ident)) => {
        OpInfo {
            strength: Strength::$strength,
            token: Punctuation::$punct,
            oper: Op::$kind($kind::$op),
        }
    };
    ($name:ident; $($strength:ident {$($child:tt,)*})*) => {
        #[derive(Debug, Clone, Copy, Eq, PartialEq, Ord, PartialOrd)]
        enum Strength {
            $($strength),*
        }

        const $name: &'static [OpInfo] = &[
            $($(
                oper_table!(@elem ($strength) $child),
            )*)*
        ];
    }
}

// Highest precedence is first in the list, to match the reference.
oper_table! { BINARY_OPS;
    // () . : /        // here . : / are path operators
    // [] ?[]
    // . : ?. :
    // ~ ! - ++ --     // unary operators
    // **
    Pow {
        (BinaryOp, Pow),
    }
    // * / % %%
    Mul {
        (BinaryOp, Mul), //
        (BinaryOp, Div = Slash), //
        (BinaryOp, Mod),
        (BinaryOp, FloatMod),
    }
    // + -
    Add {
        (BinaryOp, Add),
        (BinaryOp, Sub),
    }
    // < <= > >=
    Compare {
        (BinaryOp, Less),
        (BinaryOp, Greater),
        (BinaryOp, LessEq),
        (BinaryOp, GreaterEq),
    }
    // << >>
    Shift {
        (BinaryOp, LShift),
        (BinaryOp, RShift),
    }
    // == != <> ~= ~!
    Equality {
        (BinaryOp, Eq),
        (BinaryOp, NotEq), //
        (BinaryOp, NotEq = LessGreater),
        (BinaryOp, Equiv),
        (BinaryOp, NotEquiv),
    }
    // &
    BitAnd {
        (BinaryOp, BitAnd),
    }
    // ^
    BitXor {
        (BinaryOp, BitXor),
    }
    // |
    BitOr {
        (BinaryOp, BitOr),
    }
    // &&
    And {
        (BinaryOp, And),
    }
    // ||
    Or {
        (BinaryOp, Or),
    }
    // ?               // ternary a ? b : c
    Conditional {
        (TernaryOp, Conditional = QuestionMark),
    }
    // = += -= -= *= /= %= %%= &= |= ^= <<= >>=
    Assign {
        (AssignOp, Assign),
        (AssignOp, AddAssign),
        (AssignOp, SubAssign),
        (AssignOp, MulAssign),
        (AssignOp, DivAssign),
        (AssignOp, ModAssign),
        (AssignOp, FloatModAssign),
        (AssignOp, BitAndAssign),
        (AssignOp, BitOrAssign),
        (AssignOp, BitXorAssign),
        (AssignOp, LShiftAssign),
        (AssignOp, RShiftAssign),
        (AssignOp, AssignInto),
        (AssignOp, AndAssign),
        (AssignOp, OrAssign),
    }
    // "in" is special and has different precedence in different contexts
    In {
        // N.B. the RHS of "in" is evaluated before the LHS
        (BinaryOp, In),
    }
}

impl Strength {
    fn right_binding(self) -> bool {
        matches!(self, Strength::Assign)
    }
}

// ----------------------------------------------------------------------------
// Token-tree-based skip and recovery handling

#[derive(Debug, Copy, Clone)]
enum TTKind {
    Paren,   // ()
    Brace,   // {}
    Bracket, // []
}

impl TTKind {
    fn from_token(token: &Token) -> Option<TTKind> {
        match *token {
            Token::Punct(Punctuation::LParen) => Some(TTKind::Paren),
            Token::Punct(Punctuation::LBrace) => Some(TTKind::Brace),
            Token::Punct(Punctuation::LBracket) => Some(TTKind::Bracket),
            _ => None,
        }
    }

    fn is_end(self, token: &Token) -> bool {
        matches!(
            (self, token),
            (TTKind::Paren, &Token::Punct(Punctuation::RParen))
                | (TTKind::Brace, &Token::Punct(Punctuation::RBrace))
                | (TTKind::Bracket, &Token::Punct(Punctuation::RBracket))
        )
    }
}

// ----------------------------------------------------------------------------
// The parser

#[derive(Debug)]
enum LoopContext {
    None,
    ForInfinite,
    ForLoop,
    ForList,
    ForRange,
    While,
    DoWhile,
}

/// A single-lookahead, recursive-descent DM parser.
///
/// Results are accumulated into an inner `ObjectTree`. To parse an entire
/// environment, use the `parse` or `parse_environment` functions.
pub struct Parser<'ctx, 'an, 'inp> {
    context: &'ctx Context,
    annotations: Option<&'an mut AnnotationTree>,
    tree: ObjectTreeBuilder,
    fatal_errored: bool,

    input: Box<dyn Iterator<Item = LocatedToken> + 'inp>,
    eof: bool,
    possible_indentation_error: bool,
    next: Option<Token>,
    location: Location,
    expected: Vec<Cow<'static, str>>,

    docs_following: DocCollection,
    docs_enclosing: DocCollection,
    module_docs: BTreeMap<FileId, Vec<(u32, DocComment)>>,
    in_docs: usize,

    procs: bool,
    procs_bad: u64,
    procs_good: u64,
}

impl<'ctx, 'an, 'inp> HasLocation for Parser<'ctx, 'an, 'inp> {
    fn location(&self) -> Location {
        self.location
    }
}

impl<'ctx, 'an, 'inp> Parser<'ctx, 'an, 'inp> {
    /// Construct a new parser using the given input stream.
    pub fn new<I: IntoIterator<Item = LocatedToken> + 'inp>(
        context: &'ctx Context,
        input: I,
    ) -> Self {
        Parser {
            context,
            annotations: None,
            tree: Default::default(),
            fatal_errored: false,

            input: Box::new(input.into_iter()),
            eof: false,
            possible_indentation_error: false,
            next: None,
            location: Default::default(),
            expected: Vec::new(),

            docs_following: Default::default(),
            docs_enclosing: Default::default(),
            module_docs: Default::default(),
            in_docs: 0,

            procs: false,
            procs_bad: 0,
            procs_good: 0,
        }
    }

    pub fn enable_procs(&mut self) {
        self.procs = true;
    }

    pub fn annotate_to(&mut self, annotations: &'an mut AnnotationTree) {
        self.annotations = Some(annotations);
        self.procs = true;
    }

    pub fn parse_object_tree(mut self) -> ObjectTree {
        self.tree.register_builtins();
        self.run();
        self.finalize_object_tree()
    }

    pub fn parse_object_tree_2(mut self) -> (bool, ObjectTree) {
        self.tree.register_builtins();
        self.run();
        (self.fatal_errored, self.finalize_object_tree())
    }

    #[doc(hidden)]
    pub fn parse_object_tree_without_builtins(mut self) -> ObjectTree {
        self.run();
        self.tree.skip_finish()
    }

    pub fn parse_with_module_docs(
        mut self,
    ) -> (ObjectTree, BTreeMap<FileId, Vec<(u32, DocComment)>>) {
        self.tree.register_builtins();
        self.run();
        let docs = std::mem::take(&mut self.module_docs);
        (self.finalize_object_tree(), docs)
    }

    pub fn parse_annotations_only(mut self, annotations: &'an mut AnnotationTree) {
        self.annotate_to(annotations);
        self.run();
    }

    fn run(&mut self) {
        let root = self.root();
        if let Err(mut e) = self.require(root) {
            let loc = e.location();
            e = e.set_severity(Severity::Error);
            e.add_note(loc, "fatal error: the parser cannot continue");
            e.add_note(loc, "constant evaluation will be skipped");
            self.fatal_errored = true;
            self.context.register_error(e);
        }
    }

    fn finalize_object_tree(self) -> ObjectTree {
        let procs_total = self.procs_good + self.procs_bad;
        if self.procs_bad > 0 {
            eprintln!(
                "parsed {}/{} proc bodies ({}%)",
                self.procs_good,
                procs_total,
                (self.procs_good * 100 / procs_total)
            );
        }

        self.tree.finish(self.context, self.fatal_errored)
    }

    // ------------------------------------------------------------------------
    // Basic setup

    // Call this to get a DMError in the event of an entry point returning None
    fn describe_parse_error(&mut self) -> DMError {
        let expected = self.expected.join(", ");
        if self.eof {
            return self.error(format!("got EOF, expected one of: {}", expected));
        }
        match self.next("") {
            Ok(got) => {
                let message = format!("got '{}', expected one of: {}", got, expected);
                self.put_back(got);
                let mut e = self.error(message);
                if self.possible_indentation_error {
                    let mut loc = e.location();
                    loc.line += 1;
                    loc.column = 1;
                    e.add_note(
                        loc,
                        "check for extra indentation at the start of the next line",
                    );
                    self.possible_indentation_error = false;
                }
                e
            }
            Err(err) => self
                .error(format!("i/o error, expected one of: {}", expected))
                .with_cause(err),
        }
    }

    fn parse_error<T>(&mut self) -> Result<T, DMError> {
        Err(self.describe_parse_error())
    }

    fn require<T>(&mut self, t: Result<Option<T>, DMError>) -> Result<T, DMError> {
        match t {
            Ok(Some(v)) => Ok(v),
            Ok(None) => self.parse_error(),
            Err(e) => Err(e),
        }
    }

    fn next<S: Into<Cow<'static, str>>>(&mut self, expected: S) -> Result<Token, DMError> {
        let tok = loop {
            if let Some(next) = self.next.take() {
                break Ok(next);
            }
            match self.input.next() {
                Some(LocatedToken {
                    location,
                    token: Token::DocComment(dc),
                }) => match dc.target {
                    DocTarget::EnclosingItem if self.in_docs == 0 => {
                        self.module_docs
                            .entry(location.file)
                            .or_default()
                            .push((location.line, dc));
                    }
                    DocTarget::EnclosingItem => self.docs_enclosing.push(dc),
                    DocTarget::FollowingItem => self.docs_following.push(dc),
                },
                Some(token) => {
                    self.expected.clear();
                    self.location = token.location;
                    break Ok(token.token);
                }
                None => {
                    if !self.eof {
                        self.eof = true;
                        break Ok(Token::Eof);
                    } else {
                        break self.parse_error();
                    }
                }
            }
        };
        let what = expected.into();
        if !what.is_empty() && !self.expected.contains(&what) {
            self.expected.push(what);
        }
        tok
    }

    fn put_back(&mut self, tok: Token) {
        if self.next.is_some() {
            panic!("cannot put_back twice")
        }
        self.next = Some(tok);
    }

    fn updated_location(&mut self) -> Location {
        if let Ok(token) = self.next("") {
            self.put_back(token);
        }
        self.location
    }

    #[inline]
    fn annotate<F: FnOnce() -> Annotation>(&mut self, start: Location, f: F) {
        let end = self.updated_location();
        self.annotate_precise(start..end, f);
    }

    fn annotate_precise<F: FnOnce() -> Annotation>(&mut self, range: Range<Location>, f: F) {
        if let Some(dest) = self.annotations.as_mut() {
            dest.insert(range, f());
        }
    }

    fn try_another<T>(&mut self, tok: Token) -> Status<T> {
        self.put_back(tok);
        Ok(None)
    }

    fn exact(&mut self, tok: Token) -> Status<()> {
        let message: Cow<'static, str> = match tok {
            Token::Eof => "EOF".into(),
            Token::Punct(p) => p.single_quoted().into(),
            ref other => format!("'{}'", other).into(),
        };
        let next = self.next(message)?;
        if next == tok {
            SUCCESS
        } else {
            self.try_another(next)
        }
    }

    fn ident(&mut self) -> Status<Ident> {
        match self.next("identifier")? {
            Token::Ident(i, _) => Ok(Some(i)),
            other => self.try_another(other),
        }
    }

    fn dot(&mut self) -> Status<()> {
        match self.next("'.'")? {
            Token::Punct(Punctuation::Dot) => Ok(Some(())),
            other => self.try_another(other),
        }
    }

    fn ident_in_seq(&mut self, idx: usize) -> Status<Ident> {
        let start = self.updated_location();
        match self.next("identifier")? {
            Token::Ident(i, _) => {
                self.annotate(start, || Annotation::InSequence(idx));
                Ok(Some(i))
            }
            other => self.try_another(other),
        }
    }

    fn exact_ident(&mut self, ident: &'static str) -> Status<()> {
        match self.next(ident)? {
            Token::Ident(ref i, _) if i == ident => SUCCESS,
            other => self.try_another(other),
        }
    }

    // ------------------------------------------------------------------------
    // Doc comment tracking

    fn doc_comment<R, F: FnOnce(&mut Self) -> Status<R>>(
        &mut self,
        f: F,
    ) -> Status<(DocCollection, R)> {
        use std::mem::replace;

        let enclosing = std::mem::take(&mut self.docs_enclosing);
        let mut docs = std::mem::take(&mut self.docs_following);
        self.in_docs += 1;
        let result = f(self);
        self.in_docs -= 1;
        docs.extend(replace(&mut self.docs_enclosing, enclosing));
        match result {
            Ok(Some(found)) => Ok(Some((docs, found))),
            Ok(None) => Ok(None),
            Err(err) => Err(err),
        }
    }

    // ------------------------------------------------------------------------
    // Object tree - root

    fn root(&mut self) -> Status<()> {
        self.tree_entries(self.tree.root_index(), None, None, Token::Eof)
    }

    fn tree_block(
        &mut self,
        current: NodeIndex,
<<<<<<< HEAD
        proc_builder: Option<ProcDeclBuilder>,
=======
        proc_kind: Option<ProcDeclKind>,
>>>>>>> 5f92a24b
        var_type: Option<VarTypeBuilder>,
    ) -> Status<()> {
        leading!(self.exact(Token::Punct(Punctuation::LBrace)));
        require!(self.tree_entries(
            current,
<<<<<<< HEAD
            proc_builder,
=======
            proc_kind,
>>>>>>> 5f92a24b
            var_type,
            Token::Punct(Punctuation::RBrace)
        ));
        SUCCESS
    }

    fn tree_entries(
        &mut self,
        current: NodeIndex,
<<<<<<< HEAD
        proc_builder: Option<ProcDeclBuilder>,
=======
        proc_kind: Option<ProcDeclKind>,
>>>>>>> 5f92a24b
        var_type: Option<VarTypeBuilder>,
        terminator: Token,
    ) -> Status<()> {
        loop {
            let message: Cow<'static, str> = match terminator {
                Token::Eof => "newline".into(),
                ref other => format!("newline, '{}'", other).into(),
            };
            let next = self.next(message)?;
            if next == terminator || next == Token::Eof {
                break;
            } else if next == Token::Punct(Punctuation::Semicolon) {
                continue;
            }
            self.put_back(next);
            require!(self.tree_entry(current, proc_builder, var_type.clone()));
        }
        SUCCESS
    }

    // ------------------------------------------------------------------------
    // Object tree - types

    fn tree_path(&mut self, always_absolute: bool) -> Status<(bool, Vec<Ident>)> {
        // path :: '/'? ident ('/' ident?)*

        // handle leading slash
        let start = self.updated_location();
        let (absolute, spurious_lead) = self.possible_leading_slash()?;
        let mut slash_loc = self.location;

        // 2 is ~66.0%, 4 is ~83.4%, 8 is ~99.9%
        let mut parts = Vec::with_capacity(2);
        // expect at least one ident
        match self.ident_in_seq(parts.len())? {
            Some(i) => parts.push(i),
            None if !(absolute || spurious_lead) => return Ok(None),
            None => {
                slash_loc.column += 1;
                self.annotate_precise(slash_loc..slash_loc, || {
                    Annotation::IncompleteTreePath(absolute, parts.clone())
                });
                self.context
                    .register_error(self.error("path has no effect"));
                return success((absolute, Vec::new()));
            }
        }
        // followed by ('/' ident)*
        while parts.last().unwrap() != "operator" && self.slash()?.is_some() {
            let mut slash_loc = self.location;
            if let Some(i) = self.ident_in_seq(parts.len())? {
                parts.push(i);
            } else {
                slash_loc.column += 1;
                self.annotate_precise(slash_loc..slash_loc, || {
                    Annotation::IncompleteTreePath(absolute || always_absolute, parts.clone())
                });
            }
        }

        self.annotate(start, || {
            Annotation::TreePath(absolute || always_absolute, parts.clone())
        });
        success((absolute, parts))
    }

    fn possible_leading_slash(&mut self) -> Result<(bool, bool), DMError> {
        match self.next("'/'")? {
            Token::Punct(Punctuation::Slash) => Ok((true, false)),
            Token::Punct(p @ Punctuation::Dot)
            | Token::Punct(p @ Punctuation::CloseColon)
            | Token::Punct(p @ Punctuation::Colon) => {
                self.error(format!("path started by '{}', should be unprefixed", p))
                    .set_severity(Severity::Warning)
                    .register(self.context);
                Ok((false, true))
            }
            t => {
                self.put_back(t);
                Ok((false, false))
            }
        }
    }

    // Look for a `/`, and complain but continue if we see a `.` or `:`.
    fn slash(&mut self) -> Status<()> {
        match self.next("'/'")? {
            Token::Punct(Punctuation::Slash) => SUCCESS,
            Token::Punct(p @ Punctuation::Dot)
            | Token::Punct(p @ Punctuation::CloseColon)
            | Token::Punct(p @ Punctuation::Colon) => {
                self.error(format!("path separated by '{}', should be '/'", p))
                    .set_severity(Severity::Warning)
                    .register(self.context);
                SUCCESS
            }
            t => {
                self.put_back(t);
                Ok(None)
            }
        }
    }

    fn tree_entry(
        &mut self,
        mut current: NodeIndex,
<<<<<<< HEAD
        mut proc_builder: Option<ProcDeclBuilder>,
=======
        mut proc_kind: Option<ProcDeclKind>,
>>>>>>> 5f92a24b
        mut var_type: Option<VarTypeBuilder>,
    ) -> Status<()> {
        // tree_entry :: path ';'
        // tree_entry :: path tree_block
        // tree_entry :: path '=' expression ';'
        // tree_entry :: path '(' argument_list ')' ';'
        // tree_entry :: path '(' argument_list ')' code_block

        use super::lexer::Punctuation::*;
        use super::lexer::Token::*;

        let entry_start = self.updated_location();

        // read and calculate the current path
        let (absolute, mut path) = leading!(self.tree_path(false));

        if absolute && current != self.tree.root_index() {
            DMError::new(
                entry_start,
                format!(
                    "nested absolute path inside {}",
                    self.tree.get_path(current)
                ),
            )
            .set_severity(Severity::Warning)
            .register(self.context);
            current = self.tree.root_index();
        }

        let path_len = path.len();
        let (last_part, traverse) = match path.split_last_mut() {
            Some(x) => x,
            None => {
                self.error("what?").register(self.context);
                return SUCCESS;
            }
        };

        let mut relative_type_location = None;
        macro_rules! traverse_tree {
            ($what:expr) => {
                let each = $what;
                if each == "var" {
                    var_type = Some(VarTypeBuilder::default());
                } else if let Some(var_type) = var_type.as_mut() {
                    if let Some(flag) = VarTypeFlags::typeflag_from_name(each) {
                        var_type.flags |= flag;
                    } else {
                        var_type.type_path.push(each.to_owned());
                    }
                } else if let Some(kind) = ProcDeclKind::from_name(each) {
                    proc_builder = Some(ProcDeclBuilder::new(kind, None));
                } else if let Some(builder) = proc_builder.as_mut() {
                    let flags = ProcFlags::from_name(each);
                    if let Some(found) = flags {
                        builder.flags |= found
                    } else {
                        self.error("cannot have sub-blocks of `proc/` block")
                            .register(self.context);
                    }
                } else {
                    let len = self
                        .tree
                        .get_path(current)
                        .chars()
                        .filter(|&c| c == '/')
                        .count()
                        + path_len;
                    current = self.tree.subtype_or_add(self.location, current, each, len);

                    if !absolute
                        && self
                            .context
                            .config()
                            .code_standards
                            .disallow_relative_type_definitions
                    {
                        relative_type_location = Some(self.location);
                    }
                }
            };
        }
        macro_rules! handle_relative_type_error {
            () => {
                if let Some(loc) = relative_type_location {
                    DMError::new(loc, "relatively pathed type defined here")
                        .set_severity(Severity::Warning)
                        .register(self.context);
                }
            };
        }

        for each in traverse {
            traverse_tree!(each);
        }

        // parse operator overloading definitions
        if last_part == "operator" {
            self.try_read_operator_name(last_part)?;
        }

        let var_suffix = if var_type.is_some() {
            require!(self.var_suffix())
        } else {
            Default::default()
        };

        // read the contents for real
        match self.next("contents")? {
            t @ Punct(LBrace) => {
                // `thing{` - block
                self.put_back(t);
                traverse_tree!(last_part);
                handle_relative_type_error!();
                let start = self.updated_location();

                if proc_builder.is_some() || var_type.is_some() {
                    // Can't apply docs to `var/` or `proc/` blocks.
                    require!(self.tree_block(current, proc_builder, var_type.clone()));
                } else {
                    let (comment, ()) = require!(self.doc_comment(|this| this.tree_block(
                        current,
<<<<<<< HEAD
                        proc_builder,
=======
                        proc_kind,
>>>>>>> 5f92a24b
                        var_type.clone()
                    )));
                    self.tree.extend_docs(current, comment);
                }

                let node = self.tree.get_path(current).to_owned();
                self.annotate(start, || {
<<<<<<< HEAD
                    Annotation::TreeBlock(reconstruct_path(
                        &node,
                        proc_builder,
                        var_type.as_ref(),
                        "",
                    ))
=======
                    Annotation::TreeBlock(reconstruct_path(&node, proc_kind, var_type.as_ref(), ""))
>>>>>>> 5f92a24b
                });
                SUCCESS
            }
            Punct(Assign) => {
                // `something=` - var
                handle_relative_type_error!();
                let location = self.location;

                // kind of goofy, but allows "enclosing" doc comments at the end of the line
                // translators note: this allows comments of the form ``//! blah`` at the end of the line
                let (docs, expression) = require!(self.doc_comment(|this| {
                    let expr = require!(this.expression());
                    let _ = require!(this.input_specifier());

                    // We have to annotate prior to consuming the statement terminator, as we
                    // will otherwise consume following whitespace resulting in a bad annotation range
                    let node = this.tree.get_path(current).to_owned();
                    this.annotate(entry_start, || {
                        Annotation::Variable(reconstruct_path(
                            &node,
<<<<<<< HEAD
                            proc_builder,
=======
                            proc_kind,
>>>>>>> 5f92a24b
                            var_type.as_ref(),
                            last_part,
                        ))
                    });

                    require!(this.statement_terminator());
                    success(expr)
                }));

                if let Some(mut var_type) = var_type {
                    var_type.suffix(&var_suffix);
                    self.tree.declare_var(
                        current,
                        last_part,
                        location,
                        docs,
                        var_type.build(),
                        Some(expression),
                    );
                } else {
                    self.tree
                        .override_var(current, last_part, location, docs, expression);
                }

                SUCCESS
            }
            t @ Punct(LParen) => {
                // `something(` - proc
                self.put_back(t);
                require!(self.proc_params_and_body(
                    current,
<<<<<<< HEAD
                    proc_builder,
=======
                    proc_kind,
>>>>>>> 5f92a24b
                    last_part,
                    entry_start,
                    absolute
                ));
                SUCCESS
            }
            other => {
                // usually `thing;` - a contentless declaration
                // TODO: allow enclosing-targeting docs here somehow?
                self.put_back(other);

                if last_part == "var" {
                    self.error("`var;` item has no effect")
                        .set_severity(Severity::Warning)
                        .register(self.context);
                } else if let Some(mut var_type) = var_type.take() {
                    if VarTypeFlags::typeflag_from_name(last_part).is_some() {
                        self.error(format!("`var/{};` item has no effect", last_part))
                            .set_severity(Severity::Warning)
                            .register(self.context);
                    } else {
                        let docs = std::mem::take(&mut self.docs_following);
                        var_type.suffix(&var_suffix);
                        let node = self.tree.get_path(current).to_owned();
                        self.annotate(entry_start, || {
                            Annotation::Variable(reconstruct_path(
                                &node,
<<<<<<< HEAD
                                proc_builder,
=======
                                proc_kind,
>>>>>>> 5f92a24b
                                Some(&var_type),
                                last_part,
                            ))
                        });
                        self.tree.declare_var(
                            current,
                            last_part,
                            self.location,
                            docs,
                            var_type.build(),
                            var_suffix.into_initializer(),
                        );
                    }
                } else if ProcDeclKind::from_name(last_part).is_some() {
                    self.error("`proc;` item has no effect")
                        .set_severity(Severity::Warning)
                        .register(self.context);
                } else if proc_builder.is_some() {
                    self.error("child of `proc/` without body")
                        .register(self.context);
                } else {
                    handle_relative_type_error!();
                    let docs = std::mem::take(&mut self.docs_following);
                    let len = self
                        .tree
                        .get_path(current)
                        .chars()
                        .filter(|&c| c == '/')
                        .count()
                        + path_len;
                    current = self
                        .tree
                        .subtype_or_add(self.location, current, last_part, len);
                    self.tree.extend_docs(current, docs);
                }

                SUCCESS
            }
        }
    }

    // ------------------------------------------------------------------------
    // Object tree - Vars

    // ------------------------------------------------------------------------
    // Object tree - Procs

    fn try_read_operator_name(&mut self, last_part: &mut String) -> Status<()> {
        use super::lexer::Punctuation::*;
        use super::lexer::Token::Punct;

        if self.exact(Punct(Mod))?.is_some() {
            last_part.push('%');
        } else if self.exact(Punct(ModAssign))?.is_some() {
            last_part.push_str("%=");
        } else if self.exact(Punct(FloatMod))?.is_some() {
            last_part.push_str("%%");
        } else if self.exact(Punct(FloatModAssign))?.is_some() {
            last_part.push_str("%%=");
        } else if self.exact(Punct(BitAnd))?.is_some() {
            last_part.push('&');
        } else if self.exact(Punct(BitAndAssign))?.is_some() {
            last_part.push_str("&=");
        } else if self.exact(Punct(Mul))?.is_some() {
            last_part.push('*');
        } else if self.exact(Punct(Pow))?.is_some() {
            last_part.push_str("**");
        } else if self.exact(Punct(MulAssign))?.is_some() {
            last_part.push_str("*=");
        } else if self.exact(Punct(Slash))?.is_some() {
            last_part.push('/');
        } else if self.exact(Punct(DivAssign))?.is_some() {
            last_part.push_str("/=");
        } else if self.exact(Punct(Add))?.is_some() {
            last_part.push('+');
        } else if self.exact(Punct(PlusPlus))?.is_some() {
            last_part.push_str("++");
        } else if self.exact(Punct(AddAssign))?.is_some() {
            last_part.push_str("+=");
        } else if self.exact(Punct(Sub))?.is_some() {
            last_part.push('-');
        } else if self.exact(Punct(MinusMinus))?.is_some() {
            last_part.push_str("--");
        } else if self.exact(Punct(SubAssign))?.is_some() {
            last_part.push_str("-=");
        } else if self.exact(Punct(Less))?.is_some() {
            last_part.push('<');
        } else if self.exact(Punct(LShift))?.is_some() {
            last_part.push_str("<<");
        } else if self.exact(Punct(LShiftAssign))?.is_some() {
            last_part.push_str("<<=");
        } else if self.exact(Punct(LessEq))?.is_some() {
            last_part.push_str("<=")
        } else if self.exact(Punct(Greater))?.is_some() {
            last_part.push('>');
        } else if self.exact(Punct(GreaterEq))?.is_some() {
            last_part.push_str(">=");
        } else if self.exact(Punct(RShift))?.is_some() {
            last_part.push_str(">>");
        } else if self.exact(Punct(RShiftAssign))?.is_some() {
            last_part.push_str(">>=");
        } else if self.exact(Punct(BitXor))?.is_some() {
            last_part.push('^');
        } else if self.exact(Punct(BitXorAssign))?.is_some() {
            last_part.push_str("^=");
        } else if self.exact(Punct(BitOr))?.is_some() {
            last_part.push('|');
        } else if self.exact(Punct(BitOrAssign))?.is_some() {
            last_part.push_str("|=");
        } else if self.exact(Punct(BitNot))?.is_some() {
            last_part.push('~');
        } else if self.exact(Punct(Equiv))?.is_some() {
            last_part.push_str("~=");
        } else if self.exact(Punct(LBracket))?.is_some() {
            require!(self.exact(Punct(RBracket)));
            if self.exact(Punct(Assign))?.is_some() {
                last_part.push_str("[]=");
            } else {
                last_part.push_str("[]");
            }
        } else if self.exact(Token::String("".to_string()))?.is_some() {
            last_part.push_str("\"\"")
        }
        SUCCESS
    }

    fn proc_params_and_body(
        &mut self,
        current: NodeIndex,
<<<<<<< HEAD
        proc_builder: Option<ProcDeclBuilder>,
=======
        proc_kind: Option<ProcDeclKind>,
>>>>>>> 5f92a24b
        name: &str,
        entry_start: Location,
        absolute: bool,
    ) -> Status<()> {
        use super::lexer::Punctuation::*;
        use super::lexer::Token::*;

        leading!(self.exact(Punct(LParen)));

        let location = self.location;
        let parameters = require!(self.separated(Comma, RParen, None, Parser::proc_parameter));
        let return_type = match self.return_type(proc_builder)? {
            Some(type_to_use) => type_to_use,
            None => AsType::Anything,
        };

        // split off a subparser so we can keep parsing the objtree
        // even when the proc body doesn't parse
        let mut body_start = self.location;
        let mut body_tt = Vec::new();
        // check that it doesn't end immediately (empty body)
        let (comment, ()) = require!(self.doc_comment(|this| {
            body_start = this.updated_location();
            if let Some(()) = this.statement_terminator()? {
                body_tt.push(LocatedToken::new(this.location, Punct(Semicolon)));
            } else {
                // read an initial token tree
                require!(this.read_any_tt(&mut body_tt));
                // if the first token is not an LBrace, it's on one line
                if body_tt[0].token != Punct(LBrace) {
                    while this.statement_terminator()?.is_none() {
                        require!(this.read_any_tt(&mut body_tt));
                    }
                    body_tt.push(LocatedToken::new(this.location, Punct(Semicolon)));
                }
            }
            SUCCESS
        }));

        let code = if self.procs {
            let result = {
                let mut subparser: Parser<'ctx, '_, '_> = Parser::new(self.context, body_tt);
                if let Some(a) = self.annotations.as_mut() {
                    subparser.annotations = Some(*a);
                }
                let block = subparser.block(&LoopContext::None);
                subparser.require(block)
            };
            if result.is_ok() {
                self.procs_good += 1;
            } else {
                self.procs_bad += 1;
            }
            match result {
                Err(err) => {
                    self.context.register_error(err);
                    None
                }
                Ok(code) => Some(code),
            }
        } else {
            None
        };

        match self.tree.register_proc(
            self.context,
            location,
            current,
            name,
<<<<<<< HEAD
            proc_builder,
            parameters,
            return_type,
=======
            proc_kind,
            parameters,
>>>>>>> 5f92a24b
            code,
        ) {
            Ok((idx, proc)) => {
                proc.docs.extend(comment);
                // manually performed for borrowck reasons
                if let Some(dest) = self.annotations.as_mut() {
                    let new_stack =
<<<<<<< HEAD
                        reconstruct_path(self.tree.get_path(current), proc_builder, None, name);
=======
                        reconstruct_path(self.tree.get_path(current), proc_kind, None, name);
>>>>>>> 5f92a24b
                    dest.insert(
                        entry_start..body_start,
                        Annotation::ProcHeader(new_stack.to_vec(), idx),
                    );
                    dest.insert(
                        body_start..self.location,
                        Annotation::ProcBody(new_stack.to_vec(), idx),
                    );
                }
                if !absolute
                    && self
                        .context
                        .config()
                        .code_standards
                        .disallow_relative_proc_definitions
                {
                    DMError::new(location, "relatively pathed proc defined here")
                        .set_severity(Severity::Warning)
                        .register(self.context);
                }
            }
            Err(e) => self.context.register_error(e),
        };

        SUCCESS
    }

    fn proc_parameter(&mut self) -> Status<Parameter> {
        use super::lexer::Punctuation::*;
        use super::lexer::Token::*;

        if let Some(()) = self.exact(Punct(Ellipsis))? {
            return success(Parameter {
                name: "...".to_owned(),
                location: self.location,
                ..Default::default()
            });
        }

        // `name` or `obj/name` or `var/obj/name` or ...
        let leading_loc = self.updated_location();
        let (_absolute, mut path) = leading!(self.tree_path(true));
        let name = match path.pop() {
            Some(name) => name,
            None => {
                self.describe_parse_error().register(self.context);
                "".to_owned()
            }
        };
        if path.first().map_or(false, |i| i == "var") {
            path.remove(0);
            DMError::new(leading_loc, "'var/' is unnecessary here")
                .set_severity(Severity::Hint)
                .with_errortype("var_in_proc_parameter")
                .register(self.context);
        }
        let mut var_type: VarTypeBuilder = path.into_iter().collect();
        if var_type.flags.is_static() {
            DMError::new(leading_loc, "'static/' has no effect here")
                .set_severity(Severity::Warning)
                .with_errortype("static_in_proc_parameter")
                .register(self.context);
        }
        let location = self.location;
        // In parameters, the expression within the annotation is ignored.
        var_type.suffix(&require!(self.var_suffix()));
        // = <expr>
        let default = if let Some(()) = self.exact(Punct(Assign))? {
            Some(require!(self.expression()))
        } else {
            None
        };
        let (input_type, in_list) = require!(self.input_specifier());

        // Allow a trailing `;` since BYOND accepts it, but this is dumb
        if let Some(()) = self.exact(Punct(Semicolon))? {
            DMError::new(self.updated_location(), "Extraneous ';' in proc parameter")
                .set_severity(Severity::Warning)
                .with_errortype("semicolon_in_proc_parameter")
                .register(self.context);
        }

        success(Parameter {
            var_type: var_type.build(),
            name,
            default,
            input_type,
            in_list,
            location,
        })
    }

    // ------------------------------------------------------------------------
    // Statements

    /// Parse list size declarations.
    fn var_suffix(&mut self) -> Status<VarSuffix> {
        use super::lexer::Punctuation::*;
        use super::lexer::Token::Punct;

        let mut list = Vec::new();
        while let Some(()) = self.exact(Punct(LBracket))? {
            list.push(self.expression()?);
            require!(self.exact(Punct(RBracket)));
        }
        success(VarSuffix { list })
    }

    /// Parse an optional 'as' input_type and 'in' expression pair.
    fn input_specifier(&mut self) -> Status<(Option<InputType>, Option<Expression>)> {
        // as obj|turf
        let input_type = if let Some(()) = self.exact_ident("as")? {
            Some(require!(self.input_type()))
        } else {
            None
        };
        // `in view(7)` or `in list("a", "b")` or ...
        let in_list;
        if let Some(()) = self.exact(Token::Punct(Punctuation::In))? {
            in_list = Some(require!(self.expression()));
            // in case it is out of order
            if let Some(()) = self.exact_ident("as")? {
                self.error("'as' clause should precede 'in' clause, and is being ignored")
                    .with_errortype("in_precedes_as")
                    .set_severity(Severity::Warning)
                    .register(self.context);
                let _ = require!(self.input_type());
            }
        } else {
            in_list = None;
        }
        success((input_type, in_list))
    }

    /// Parse an optional as return type signifier (for procs)
    fn return_type(&mut self, proc_builder: Option<ProcDeclBuilder>) -> Status<AsType> {
        if self.exact_ident("as")?.is_none() {
            return Ok(None);
        };
        if proc_builder.is_none() {
            self.error("Cannot specify a return type for a proc override")
                .register(self.context);
        }
        // While loop over self.next, extracting either the first string with from_name OR
        // if the first string is a slash, continue to extract, and check for a slash again, and finish with from_vec
        let return_result: Result<Token, DMError> = self.next("return type");
        let next_token = return_result?;
        if let Token::Ident(text, _) = next_token {
            let Some(return_type) = AsType::from_name(text.as_str()) else {
                return Err(self.error("Invalid return type"));
            };
            return Ok(Some(return_type));
        };
        if Token::Punct(Punctuation::Slash) != next_token {
            self.put_back(next_token);
            return Err(self.error("Invalid return type"));
        };
        // We're pulling out just the text, and we go until the end of the text or until we hit something unexpected
        let mut path_vec = vec![];
        let mut slash_last = true;
        loop {
            let path_component = self.next("return type")?;
            match path_component {
                Token::Ident(text, whitespace) if slash_last => {
                    path_vec.push(text);
                    slash_last = false;
                    if whitespace {
                        break;
                    }
                }
                Token::Punct(Punctuation::Slash) if !slash_last => slash_last = true,
                _ => {
                    // If we're done, put back what we just fond so someone else can process it, in case they care
                    self.put_back(path_component);
                    break;
                }
            }
        }
        if !path_vec.is_empty() {
            Ok(Some(AsType::from_vec(path_vec)))
        } else {
            Err(self.error("Invalid return type"))
        }
    }

    /// Parse a verb input type. Used by proc params and the input() form.
    fn input_type(&mut self) -> Status<InputType> {
        // Not supporting `as((mob|obj)|turf)` constructs right now.
        if self.exact(Token::Punct(Punctuation::LParen))?.is_some() {
            require!(self.exact(Token::Punct(Punctuation::RParen)));
            return success(InputType::empty());
        }

        let ident = leading!(self.ident());
        let mut as_what = match InputType::from_str(&ident) {
            Ok(what) => what,
            Err(()) => {
                self.context
                    .register_error(self.error(format!("bad input type: '{}'", ident)));
                InputType::empty()
            }
        };
        while let Some(()) = self.exact(Token::Punct(Punctuation::BitOr))? {
            let ident = require!(self.ident());
            match InputType::from_str(&ident) {
                Ok(what) => as_what |= what,
                Err(()) => {
                    self.context
                        .register_error(self.error(format!("bad input type: '{}'", ident)));
                }
            }
        }
        success(as_what)
    }

    /// Parse a block
    fn block(&mut self, loop_ctx: &LoopContext) -> Status<Block> {
        let mut vars = Vec::new();
        let result = if let Some(()) = self.exact(Token::Punct(Punctuation::LBrace))? {
            let mut statements = Vec::new();
            loop {
                if let Some(()) = self.exact(Token::Punct(Punctuation::RBrace))? {
                    break;
                } else if let Some(()) = self.exact(Token::Punct(Punctuation::Semicolon))? {
                    continue;
                } else {
                    statements.push(require!(self.statement(loop_ctx, &mut vars)));
                }
            }
            statements
        } else if let Some(()) = self.statement_terminator()? {
            // empty blocks: proc/foo();
            Vec::new()
        } else {
            // and one-line blocks: if(1) neat();
            let statement = require!(self.statement(loop_ctx, &mut vars));
            vec![statement]
        };
        for (loc, var_type, name) in vars {
            self.annotate(loc, || Annotation::LocalVarScope(var_type, name));
        }
        success(result.into_boxed_slice())
    }

    fn statement(
        &mut self,
        loop_ctx: &LoopContext,
        vars: &mut Vec<(Location, VarType, Ident)>,
    ) -> Status<Spanned<Statement>> {
        let start = self.location();
        let spanned = |v| success(Spanned::new(start, v));

        // BLOCK STATEMENTS
        if let Some(()) = self.exact_ident("if")? {
            // statement :: 'if' '(' expression ')' block ('else' 'if' '(' expression ')' block)* ('else' block)?
            require!(self.exact(Token::Punct(Punctuation::LParen)));
            let expr = Spanned::new(self.location(), require!(self.expression()));
            require!(self.exact(Token::Punct(Punctuation::RParen)));
            let block = require!(self.block(loop_ctx));
            let mut arms = vec![(expr, block)];

            let mut else_arm = None;
            self.skip_phantom_semicolons()?;
            while let Some(()) = self.exact_ident("else")? {
                if let Some(()) = self.exact_ident("if")? {
                    require!(self.exact(Token::Punct(Punctuation::LParen)));
                    let expr = Spanned::new(self.location(), require!(self.expression()));
                    require!(self.exact(Token::Punct(Punctuation::RParen)));
                    let block = require!(self.block(loop_ctx));
                    arms.push((expr, block));
                } else {
                    else_arm = Some(require!(self.block(loop_ctx)));
                    break;
                }
                self.skip_phantom_semicolons()?;
            }

            spanned(Statement::If { arms, else_arm })
        } else if let Some(()) = self.exact_ident("while")? {
            // statement :: 'while' '(' expression ')' block
            require!(self.exact(Token::Punct(Punctuation::LParen)));
            let condition = require!(self.expression());
            require!(self.exact(Token::Punct(Punctuation::RParen)));
            let block = require!(self.block(&LoopContext::While));
            spanned(Statement::While { condition, block })
        } else if let Some(()) = self.exact_ident("do")? {
            // statement :: 'do' block 'while' '(' expression ')' ';'
            let block = require!(self.block(&LoopContext::DoWhile));
            self.skip_phantom_semicolons()?;
            require!(self.exact_ident("while"));
            require!(self.exact(Token::Punct(Punctuation::LParen)));
            let condition = Spanned::new(self.location(), require!(self.expression()));
            require!(self.exact(Token::Punct(Punctuation::RParen)));
            require!(self.statement_terminator());
            spanned(Statement::DoWhile {
                block,
                condition: Box::new(condition),
            })
        } else if let Some(()) = self.exact_ident("for")? {
            // for ()
            // for (Var [as Type] [in List]) Statement
            // for (Init, Test, Inc) Statement
            // for (Var in Low to High)
            // for (Var = Low to High)
            require!(self.exact(Token::Punct(Punctuation::LParen)));
            let init = self.simple_statement(true, vars)?;
            if let Some(()) = self.comma_or_semicolon()? {
                // three-pronged loop form ("for loop")
                let test = self.expression()?;
                let inc = match self.comma_or_semicolon()? {
                    Some(()) => self.simple_statement(false, vars)?,
                    None => None,
                };
                require!(self.exact(Token::Punct(Punctuation::RParen)));
                spanned(Statement::ForLoop {
                    init: init.map(Box::new),
                    test: test.map(Box::new),
                    inc: inc.map(Box::new),
                    block: require!(self.block(&LoopContext::ForLoop)),
                })
            } else if let Some(init) = init {
                // in-list form ("for list")
                let (var_type, name) = match init {
                    // this is a really terrible way to do this
                    Statement::Var(vs) => match vs.value {
                        None => (Some(vs.var_type), vs.name),
                        Some(value) => {
                            // for(var/a = 1 to
                            require!(self.exact_ident("to"));
                            let rhs = require!(self.expression());
                            return spanned(require!(self.for_range(
                                Some(vs.var_type),
                                vs.name,
                                Box::new(value),
                                Box::new(rhs)
                            )));
                        }
                    },
                    Statement::Expr(Expression::AssignOp {
                        op: AssignOp::Assign,
                        lhs,
                        rhs,
                    }) => {
                        // for(a = 1 to
                        let name = match lhs.into_term() {
                            Some(Term::Ident(name)) => name,
                            _ => return Err(self.error("for-list must start with variable")),
                        };
                        require!(self.exact_ident("to"));
                        let to_rhs = require!(self.expression());
                        return spanned(require!(self.for_range(
                            None,
                            name,
                            rhs,
                            Box::new(to_rhs)
                        )));
                    }
                    Statement::Expr(Expression::BinaryOp {
                        op: BinaryOp::In,
                        lhs,
                        rhs,
                    }) => {
                        let name = match lhs.into_term() {
                            Some(Term::Ident(name)) => name,
                            _ => return Err(self.error("for-list must start with variable")),
                        };
                        // Explicit move is necessary because rustc becomes
                        // confused when matching on the *rhs lvalue, thinking
                        // moving the LHS also moves the RHS. This fails:
                        //   let a: Box<(NonCopy, NonCopy)>;
                        //   let (b, c) = *a;
                        match { *rhs } {
                            Expression::BinaryOp {
                                op: BinaryOp::To,
                                lhs,
                                rhs,
                            } => {
                                return spanned(require!(self.for_range(None, name, lhs, rhs)));
                            }
                            rhs => {
                                // I love code duplication, don't you?
                                require!(self.exact(Token::Punct(Punctuation::RParen)));
                                return spanned(Statement::ForList(Box::new(ForListStatement {
                                    var_type: None,
                                    name: name.into(),
                                    input_type: None,
                                    in_list: Some(rhs),
                                    block: require!(self.block(&LoopContext::ForList)),
                                })));
                            }
                        }
                    }
                    Statement::Expr(expr) => match expr.into_term() {
                        Some(Term::Ident(name)) => (None, name),
                        _ => return Err(self.error("for-list must start with variable")),
                    },
                    _ => return Err(self.error("for-list must start with variable")),
                };

                let input_type = if let Some(()) = self.exact_ident("as")? {
                    // for(var/a as obj
                    Some(require!(self.input_type()))
                } else {
                    None
                };

                let in_list = if let Some(()) = self.exact(Token::Punct(Punctuation::In))? {
                    let value = require!(self.expression());
                    if let Some(()) = self.exact_ident("to")? {
                        let rhs = require!(self.expression());
                        return spanned(require!(self.for_range(
                            var_type,
                            name,
                            Box::new(value),
                            Box::new(rhs)
                        )));
                    }
                    Some(value)
                } else {
                    None
                };

                require!(self.exact(Token::Punct(Punctuation::RParen)));
                spanned(Statement::ForList(Box::new(ForListStatement {
                    var_type,
                    name: name.into(),
                    input_type,
                    in_list,
                    block: require!(self.block(&LoopContext::ForList)),
                })))
            } else {
                require!(self.exact(Token::Punct(Punctuation::RParen)));
                spanned(Statement::ForInfinite {
                    block: require!(self.block(&LoopContext::ForInfinite)),
                })
            }
        } else if let Some(()) = self.exact_ident("spawn")? {
            let expr;
            if let Some(()) = self.exact(Token::Punct(Punctuation::LParen))? {
                expr = self.expression()?;
                require!(self.exact(Token::Punct(Punctuation::RParen)));
            } else {
                expr = None;
            }
            spanned(Statement::Spawn {
                delay: expr,
                block: require!(self.block(&LoopContext::None)),
            })
        } else if let Some(()) = self.exact_ident("switch")? {
            require!(self.exact(Token::Punct(Punctuation::LParen)));
            let expr = require!(self.expression());
            require!(self.exact(Token::Punct(Punctuation::RParen)));
            require!(self.exact(Token::Punct(Punctuation::LBrace)));
            let mut cases = Vec::new();
            while let Some(()) = self.exact_ident("if")? {
                require!(self.exact(Token::Punct(Punctuation::LParen)));
                let what = require!(self.separated(
                    Punctuation::Comma,
                    Punctuation::RParen,
                    None,
                    Parser::case
                ));
                if what.is_empty() {
                    self.context
                        .register_error(self.error("switch case cannot be empty"));
                }
                let block = require!(self.block(loop_ctx));
                cases.push((Spanned::new(self.location(), what), block));
            }
            let default = if let Some(()) = self.exact_ident("else")? {
                Some(require!(self.block(loop_ctx)))
            } else {
                None
            };
            require!(self.exact(Token::Punct(Punctuation::RBrace)));
            spanned(Statement::Switch {
                input: Box::new(expr),
                cases: cases.into_boxed_slice(),
                default,
            })
        } else if let Some(()) = self.exact_ident("try")? {
            let try_block = require!(self.block(loop_ctx));
            self.skip_phantom_semicolons()?;
            require!(self.exact_ident("catch"));
            let catch_params = if let Some(()) = self.exact(Token::Punct(Punctuation::LParen))? {
                require!(
                    self.separated(Punctuation::Comma, Punctuation::RParen, None, |this| {
                        // TODO: improve upon this cheap approximation
                        success(leading!(this.tree_path(true)).1.into_boxed_slice())
                    })
                )
            } else {
                Vec::new()
            };
            let catch_block = require!(self.block(loop_ctx));
            spanned(Statement::TryCatch {
                try_block,
                catch_params: catch_params.into_boxed_slice(),
                catch_block,
            })
        // SINGLE-LINE STATEMENTS
        } else if let Some(()) = self.exact_ident("set")? {
            let name = require!(self.ident());
            let mode = if let Some(()) = self.exact(Token::Punct(Punctuation::Assign))? {
                SettingMode::Assign
            } else if let Some(()) = self.exact(Token::Punct(Punctuation::In))? {
                SettingMode::In
            } else {
                return self.parse_error();
            };
            let value = require!(self.expression());
            require!(self.statement_terminator());
            spanned(Statement::Setting {
                name: name.into(),
                mode,
                value,
            })
        } else if let Some(()) = self.exact_ident("break")? {
            let label = self.ident()?;
            require!(self.statement_terminator());
            spanned(Statement::Break(label))
        } else if let Some(()) = self.exact_ident("continue")? {
            let label = self.ident()?;
            require!(self.statement_terminator());
            spanned(Statement::Continue(label))
        } else if let Some(()) = self.exact_ident("del")? {
            let expr = require!(self.expression());
            require!(self.statement_terminator());
            spanned(Statement::Del(expr))
        } else {
            let result = leading!(self.simple_statement(false, vars));

            // check for a label `ident:`
            if let Statement::Expr(ref expr) = result {
                if let Some(Term::Ident(ref name)) = expr.as_term() {
                    if let Some(()) = self.exact(Token::Punct(Punctuation::Colon))? {
                        // it's a label! check for a block
                        return spanned(Statement::Label {
                            name: name.to_owned(),
                            block: require!(self.block(loop_ctx)),
                        });
                    }
                }
            }

            require!(self.statement_terminator());
            spanned(result)
        }
    }

    // Handle if(1){a=1;b=2} without a trailing semicolon
    fn statement_terminator(&mut self) -> Status<()> {
        match self.next("';'")? {
            Token::Punct(Punctuation::Semicolon) => SUCCESS,
            p @ Token::Punct(Punctuation::RBrace) => {
                self.put_back(p);
                SUCCESS
            }
            p @ Token::Punct(Punctuation::LBrace) => {
                self.possible_indentation_error = true;
                self.try_another(p)
            }
            other => self.try_another(other),
        }
    }

    fn skip_phantom_semicolons(&mut self) -> Result<(), DMError> {
        // Indent processor inserts these semicolons which should be ignored:
        //   if(cond){block}  ;
        //   else if(cond){block}  ;
        //   else {block}  ;
        // In other situations, we really want those semicolons:
        //   thing1 = /obj{name="prefab"}  ;
        //   thing2 = "foo"  ;
        // So it's easiest to just ignore them when it makes sense.
        while let Some(()) = self.exact(Token::Punct(Punctuation::Semicolon))? {}
        Ok(())
    }

    // Single-line statements. Can appear in for loops. Followed by a semicolon.
    fn simple_statement(
        &mut self,
        in_for: bool,
        vars: &mut Vec<(Location, VarType, Ident)>,
    ) -> Status<Statement> {
        if let Some(()) = self.exact_ident("var")? {
            // statement :: 'var' type_path name ('=' value)
            let mut var_stmts = Vec::new();
            loop {
                let type_path_start = self.location();
                let (_, mut tree_path) = require!(self.tree_path(true));
                let name = match tree_path.pop() {
                    Some(name) => name,
                    None => return Err(self.error("'var' must be followed by a name")),
                };

                let mut var_type = tree_path.into_iter().collect::<VarTypeBuilder>();
                if var_type.flags.is_tmp() {
                    DMError::new(type_path_start, "var/tmp has no effect here")
                        .set_severity(Severity::Warning)
                        .with_errortype("tmp_no_effect")
                        .register(self.context);
                }
                if var_type.flags.is_final() {
                    DMError::new(type_path_start, "var/final has no effect here")
                        .set_severity(Severity::Warning)
                        .with_errortype("final_no_effect")
                        .register(self.context);
                }
                if var_type.flags.is_private() {
                    DMError::new(
                        type_path_start,
                        "var/SpacemanDMM_private has no effect here",
                    )
                    .with_errortype("private_var")
                    .set_severity(Severity::Warning)
                    .register(self.context);
                }
                if var_type.flags.is_protected() {
                    DMError::new(
                        type_path_start,
                        "var/SpacemanDMM_protected has no effect here",
                    )
                    .with_errortype("protected_var")
                    .set_severity(Severity::Warning)
                    .register(self.context);
                }
                let var_suffix = require!(self.var_suffix());
                var_type.suffix(&var_suffix);

                if self.annotations.is_some() {
                    vars.push((self.location, var_type.clone().build(), name.clone()));
                }

                let value = if let Some(()) = self.exact(Token::Punct(Punctuation::Assign))? {
                    Some(require!(self.expression()))
                } else {
                    var_suffix.into_initializer()
                };
                let (input_types, in_list) = if !in_for {
                    require!(self.input_specifier())
                } else {
                    (None, None)
                };
                if input_types.is_some() || in_list.is_some() {
                    self.error("'as' clause has no effect on local variables")
                        .set_severity(Severity::Warning)
                        .with_errortype("as_local_var")
                        .register(self.context);
                }

                var_stmts.push(VarStatement {
                    var_type: var_type.build(),
                    name,
                    value,
                });
                if in_for || self.exact(Token::Punct(Punctuation::Comma))?.is_none() {
                    break;
                }
            }
            if var_stmts.len() == 1 {
                success(Statement::Var(Box::new(var_stmts.remove(0))))
            } else {
                success(Statement::Vars(var_stmts))
            }
        } else if let Some(()) = self.exact_ident("return")? {
            // statement :: 'return' ';'
            // statement :: 'return' expression ';'
            let expression = self.expression()?;
            success(Statement::Return(expression))
        } else if let Some(()) = self.exact_ident("CRASH")? {
            // statement :: 'CRASH' '(' ')'
            // statement :: 'CRASH' '(' expression ')'
            require!(self.exact(Token::Punct(Punctuation::LParen)));
            let expression = self.expression()?;
            require!(self.exact(Token::Punct(Punctuation::RParen)));
            success(Statement::Crash(expression))
        } else if let Some(()) = self.exact_ident("throw")? {
            // statement :: 'throw' expression ';'
            let expression = require!(self.expression());
            success(Statement::Throw(expression))
        } else if let Some(()) = self.exact_ident("goto")? {
            // statement :: 'goto' ident ';'
            let label_name = require!(self.ident());
            success(Statement::Goto(label_name))
        // EXPRESSION STATEMENTS
        } else {
            // statement :: expression ';'
            let expr = leading!(self.expression());
            success(Statement::Expr(expr))
        }
    }

    // for(var/a = 1 to 20
    // for(var/a in 1 to 20
    // This... isn't a boxed local, it's method arguments. Clippy??
    #[allow(clippy::boxed_local)]
    fn for_range(
        &mut self,
        var_type: Option<VarType>,
        name: Ident,
        start: Box<Expression>,
        end: Box<Expression>,
    ) -> Status<Statement> {
        // step 2
        let step = if let Some(()) = self.exact_ident("step")? {
            Some(require!(self.expression()))
        } else {
            None
        };
        // )
        require!(self.exact(Token::Punct(Punctuation::RParen)));
        // {...}
        success(Statement::ForRange(Box::new(ForRangeStatement {
            var_type,
            name: name.into(),
            start: *start,
            end: *end,
            step,
            block: require!(self.block(&LoopContext::ForRange)),
        })))
    }

    fn comma_or_semicolon(&mut self) -> Status<()> {
        if let Some(()) = self.exact(Token::Punct(Punctuation::Comma))? {
            SUCCESS
        } else if let Some(()) = self.exact(Token::Punct(Punctuation::Semicolon))? {
            SUCCESS
        } else {
            Ok(None)
        }
    }

    fn case(&mut self) -> Status<Case> {
        let first = require!(self.expression());
        if let Some(()) = self.exact_ident("to")? {
            success(Case::Range(first, require!(self.expression())))
        } else {
            success(Case::Exact(first))
        }
    }

    // ------------------------------------------------------------------------
    // Expressions

    fn path_separator(&mut self) -> Status<PathOp> {
        success(match self.next("path separator")? {
            Token::Punct(Punctuation::Slash) => PathOp::Slash,
            Token::Punct(Punctuation::Dot) => PathOp::Dot,
            Token::Punct(Punctuation::CloseColon) => PathOp::Colon,
            other => return self.try_another(other),
        })
    }

    // distinct from a tree_path, path must begin with a path separator and can
    // use any path separator rather than just slash, AND can be followed by vars
    fn prefab(&mut self) -> Status<Box<Prefab>> {
        self.prefab_ex(Vec::new())
    }

    fn prefab_ex(&mut self, mut parts: TypePath) -> Status<Box<Prefab>> {
        // path :: path_sep ident (path_sep ident?)*
        // path_sep :: '/' | '.' | ':'
        let start = self.updated_location();

        // expect at least one path element
        let sep = match self.path_separator()? {
            Some(sep) => sep,
            None if !parts.is_empty() => return Ok(Some(Box::new(Prefab::from(parts)))),
            None => return Ok(None),
        };
        let mut separator_loc = self.location;
        if let Some(ident) = self.ident_in_seq(parts.len())? {
            parts.push((sep, ident));
        } else {
            separator_loc.column += 1;
            self.annotate_precise(separator_loc..separator_loc, || {
                Annotation::IncompleteTypePath(parts.clone(), sep)
            });
        }

        // followed by more path elements, empty ones ignored
        while let Some(sep) = self.path_separator()? {
            let mut separator_loc = self.location;
            if let Some(ident) = self.ident_in_seq(parts.len())? {
                parts.push((sep, ident));
            } else {
                separator_loc.column += 1;
                self.annotate_precise(separator_loc..separator_loc, || {
                    Annotation::IncompleteTypePath(parts.clone(), sep)
                });
            }
        }

        // avoid problems with returning an empty Vec
        if parts.is_empty() {
            parts.push((PathOp::Slash, "PARSE_ERROR".to_owned()));
        }

        self.annotate(start, || Annotation::TypePath(parts.clone()));

        // parse vars if we find them
        let mut vars = Vec::new();
        if let Some(()) = self.exact(Token::Punct(Punctuation::LBrace))? {
            self.separated(
                Punctuation::Semicolon,
                Punctuation::RBrace,
                Some(()),
                |this| {
                    let key = require!(this.ident());
                    require!(this.exact(Token::Punct(Punctuation::Assign)));
                    let value = require!(this.expression());
                    vars.push((key.into(), value));
                    SUCCESS
                },
            )?;
        }

        success(Box::new(Prefab {
            path: parts,
            vars: vars.into_boxed_slice(),
        }))
    }

    fn expression(&mut self) -> Status<Expression> {
        self.expression_ex(None, false)
    }

    fn expression_ex(
        &mut self,
        strength: Option<Strength>,
        in_ternary: bool,
    ) -> Status<Expression> {
        let mut expr = leading!(self.group(in_ternary));
        loop {
            // try to read the next operator
            let next = self.next("operator")?;
            let &info = match BINARY_OPS.iter().find(|op| op.matches(&next)) {
                Some(info) => info,
                None => {
                    self.put_back(next);
                    break;
                }
            };

            // If we're a sub-expression within a ternary expression, don't try to read further than our parent's precedence would allow
            if let Some(strength) = strength {
                if info.strength > strength {
                    self.put_back(Token::Punct(info.token));
                    break;
                }
            }

            // trampoline high-strength expression parts as the lhs of the newly found op
            expr = require!(self.expression_part(
                expr,
                info,
<<<<<<< HEAD
                strength,
=======
>>>>>>> 5f92a24b
                in_ternary || info.strength == Strength::Conditional
            ));
        }
        success(expr)
    }

<<<<<<< HEAD
    #[allow(clippy::only_used_in_recursion)]
=======
>>>>>>> 5f92a24b
    fn expression_part(
        &mut self,
        lhs: Expression,
        prev_op: OpInfo,
<<<<<<< HEAD
        strength: Option<Strength>,
=======
>>>>>>> 5f92a24b
        in_ternary: bool,
    ) -> Status<Expression> {
        use std::cmp::Ordering;

        let mut bits = vec![lhs];
        let mut ops = vec![prev_op.oper];
        let mut rhs = require!(self.group(in_ternary));
        loop {
            // try to read the next operator...
            let next = self.next("operator")?;
            let &info = match BINARY_OPS.iter().find(|op| op.matches(&next)) {
                Some(info) => info,
                None => {
                    self.put_back(next);
                    break;
                }
            };

            // Strength is in reverse order: A < B means A binds tighter
            match info.strength.cmp(&prev_op.strength) {
                Ordering::Less => {
                    // the operator is stronger than us... recurse down
                    rhs = require!(self.expression_part(
                        rhs,
                        info,
<<<<<<< HEAD
                        strength,
=======
>>>>>>> 5f92a24b
                        in_ternary || info.strength == Strength::Conditional
                    ));
                }
                Ordering::Greater => {
                    // the operator is weaker than us... return up
                    self.put_back(Token::Punct(info.token));
                    break;
                }
                Ordering::Equal => {
                    // the same strength... push it to the list
                    ops.push(info.oper);
                    bits.push(rhs);
                    rhs = require!(self.group(in_ternary));
                }
            }
        }

        // Handle ternary ops... they should have their own precedence or else.
        if prev_op.strength == Strength::In {
            // "in" is optionally ternary: (x in 1 to 5)
            if let Some(()) = self.exact_ident("to")? {
                rhs = Expression::BinaryOp {
                    op: BinaryOp::To,
                    lhs: Box::new(rhs),
                    rhs: Box::new(require!(self.expression_ex(Some(Strength::In), in_ternary))),
                };
                // "step" could appear here but doesn't actually do anything.
                // In for statements it is parsed by `for_range`.
            }
        } else if prev_op.strength == Strength::Conditional {
            // This is essentially a special associativity category.
            let mut result = rhs;
            while let Some(lhs) = bits.pop() {
                // Ensure that the next thing we see is a ':' by now.
                match self.next("':'")? {
                    Token::Punct(Punctuation::Colon) | Token::Punct(Punctuation::CloseColon) => {}
                    other => {
                        self.put_back(other);
                        return self.parse_error();
                    }
                }
                // Read the else branch.
                let else_ = match self.expression_ex(Some(Strength::Conditional), true)? {
                    Some(else_) => else_,
                    None => {
                        self.error("missing else arm of conditional operator should be replaced with 'null'")
                            .set_severity(Severity::Warning)
                            .register(self.context);
                        Expression::from(Term::Null)
                    }
                };
                // Compose the result.
                result = Expression::TernaryOp {
                    cond: Box::new(lhs),
                    if_: Box::new(result),
                    else_: Box::new(else_),
                }
            }
            return success(result);
        }

        // everything in 'ops' should be the same strength
        success(if prev_op.strength.right_binding() {
            let mut result = rhs;
            for (op, bit) in ops.into_iter().zip(bits.into_iter()).rev() {
                result = op.build(Box::new(bit), Box::new(result));
            }
            result
        } else {
            let mut iter = bits.into_iter();
            let mut ops_iter = ops.into_iter();
            let mut result = iter.next().unwrap();
            for (item, op) in iter.zip(&mut ops_iter) {
                result = op.build(Box::new(result), Box::new(item));
            }
            ops_iter
                .next()
                .unwrap()
                .build(Box::new(result), Box::new(rhs))
        })
    }

    // parse an Expression::Base (unary ops, term, follows)
    fn group(&mut self, in_ternary: bool) -> Status<Expression> {
        // Read prefix unary ops
        let mut unary_ops = Vec::new();
        loop {
            match self.next("operator")? {
                Token::Punct(Punctuation::Sub) => {
                    unary_ops.push(Spanned::new(self.location, Follow::Unary(UnaryOp::Neg)))
                }
                Token::Punct(Punctuation::Not) => {
                    unary_ops.push(Spanned::new(self.location, Follow::Unary(UnaryOp::Not)))
                }
                Token::Punct(Punctuation::BitNot) => {
                    unary_ops.push(Spanned::new(self.location, Follow::Unary(UnaryOp::BitNot)))
                }
                Token::Punct(Punctuation::PlusPlus) => {
                    unary_ops.push(Spanned::new(self.location, Follow::Unary(UnaryOp::PreIncr)))
                }
                Token::Punct(Punctuation::MinusMinus) => {
                    unary_ops.push(Spanned::new(self.location, Follow::Unary(UnaryOp::PreDecr)))
                }
                Token::Punct(Punctuation::BitAnd) => unary_ops.push(Spanned::new(
                    self.location,
                    Follow::Unary(UnaryOp::Reference),
                )),
                Token::Punct(Punctuation::Mul) => unary_ops.push(Spanned::new(
                    self.location,
                    Follow::Unary(UnaryOp::Dereference),
                )),
                other => {
                    self.put_back(other);
                    break;
                }
            }
        }

        let mut belongs_to = Vec::new();
        let term = if unary_ops.is_empty() {
            leading!(self.term(&mut belongs_to))
        } else {
            require!(self.term(&mut belongs_to))
        };

        // Read postfix unary ops and field-access follows
        let mut follow = Vec::new();
        loop {
            match self.next("operator")? {
                Token::Punct(Punctuation::PlusPlus) => follow.push(Spanned::new(
                    self.location,
                    Follow::Unary(UnaryOp::PostIncr),
                )),
                Token::Punct(Punctuation::MinusMinus) => follow.push(Spanned::new(
                    self.location,
                    Follow::Unary(UnaryOp::PostDecr),
                )),
                other => {
                    self.put_back(other);
                    match self.follow(&mut belongs_to, in_ternary)? {
                        Some(f) => follow.push(f),
                        None => break,
                    }
                }
            }
        }

        // Add prefix unary operators to the follows in reverse order
        follow.extend(unary_ops.into_iter().rev());

        // This has the effect of stripping unnecessary parentheses, which
        // simplifies later logic.
        /*if unary_ops.is_empty() && follow.is_empty() {
            if let Term::Expr(expr) = term.elem {
                return success(*expr);
            }
        }*/

        success(Expression::Base {
            term: Box::new(term),
            follow: follow.into_boxed_slice(),
        })
    }

    fn term(&mut self, belongs_to: &mut Vec<Ident>) -> Status<Spanned<Term>> {
        use super::lexer::Punctuation::*;

        let start = self.updated_location();
        let term = match self.next("term")? {
            // term :: 'new' (prefab | (ident field*))? arglist?
            Token::Ident(ref i, _) if i == "new" => {
                // It's not entirely clear what is supposed to be valid here.
                // Some things definitely are:
                //   * new()
                //   * new /obj()
                //   * new /obj{name = "foo"}()
                //   * new .relative/path()
                //   * new various.field.accesses()
                // But some things definitely aren't:
                //   * new some_proc()() - first parens belong to the 'new'
                //   * new /path[0]() - DM gives "expected expression"
                //   * new 2 + 2() - DM gives "expected end of statement"
                // The following is what seems a reasonable approximation.

                // Try to read an ident or path, then read the arguments.
                if self.dot()?.is_some() {
                    if let Some(ident) = self.ident()? {
                        // prefab
                        // TODO: arrange for this ident to end up in the prefab's annotation
                        Term::NewPrefab {
                            prefab: require!(self.prefab_ex(vec![(PathOp::Dot, ident)])),
                            args: self.arguments(&[], "New")?,
                        }
                    } else {
                        // bare dot
                        Term::NewMiniExpr {
                            expr: Box::new(MiniExpr {
                                ident: ".".into(),
                                fields: Default::default(),
                            }),
                            args: self.arguments(&[], "New")?,
                        }
                    }
                } else if let Some(ident) = self.ident()? {
                    let mut fields = Vec::new();
                    let mut belongs_to = vec![ident.clone()];
                    while let Some(item) = self.field(&mut belongs_to, false)? {
                        fields.push(item);
                    }
                    Term::NewMiniExpr {
                        expr: Box::new(MiniExpr {
                            ident: ident.into(),
                            fields: fields.into_boxed_slice(),
                        }),
                        args: self.arguments(&[], "New")?,
                    }
                } else if let Some(prefab) = self.prefab()? {
                    Term::NewPrefab {
                        prefab,
                        args: self.arguments(&[], "New")?,
                    }
                } else {
                    Term::NewImplicit {
                        args: self.arguments(&[], "New")?,
                    }
                }
            }

            // term :: 'list' list_lit
            // TODO: list arguments are actually subtly different, but
            // we're going to pretend they're not to make code simpler, and
            // anyone relying on the difference needs to fix their garbage
            Token::Ident(ref i, _) if i == "list" => match self.arguments(&[], "list")? {
                Some(args) => Term::List(args),
                None => Term::Ident(i.to_owned()),
            },

            // term :: 'call' arglist arglist
            Token::Ident(ref i, _) if i == "call" => Term::DynamicCall(
                require!(self.arguments(&[], "call")),
                require!(self.arguments(&[], "call*")),
            ),

            // term :: 'call_ext' (library_name, function_name) arglist
            Token::Ident(ref i, _) if i == "call_ext" => {
                require!(self.exact(Token::Punct(Punctuation::LParen)));
                let library_name = require!(self.expression());
                require!(self.exact(Token::Punct(Punctuation::Comma)));
                let function_name = require!(self.expression());
                require!(self.exact(Token::Punct(Punctuation::RParen)));

                Term::ExternalCall {
                    library_name: Box::new(library_name),
                    function_name: Box::new(function_name),
                    args: require!(self.arguments(&[], "call_ext*")),
                }
            }

            // term :: 'input' arglist input_specifier
            Token::Ident(ref i, _) if i == "input" => match self.arguments(&[], "input")? {
                Some(args) => {
                    let (input_type, in_list) = require!(self.input_specifier());
                    Term::Input {
                        args,
                        input_type,
                        in_list: in_list.map(Box::new),
                    }
                }
                None => Term::Ident(i.to_owned()),
            },

            // term :: 'locate' arglist ('in' expression)?
            Token::Ident(ref i, _) if i == "locate" => match self.arguments(&[], "locate")? {
                Some(args) => {
                    // warn against this mistake
                    if let Some(&Expression::BinaryOp {
                        op: BinaryOp::In, ..
                    }) = args.get(0)
                    {
                        self.error("bad `locate(X in Y)`, should be `locate(X) in Y`")
                            .set_severity(Severity::Warning)
                            .register(self.context);
                    }

                    // read "in" clause
                    let in_list = if let Some(()) = self.exact(Token::Punct(Punctuation::In))? {
                        if args.len() > 1 {
                            DMError::new(start, "bad 'locate(x, y, z) in'")
                                .set_severity(Severity::Warning)
                                .register(self.context);
                        }
                        Some(Box::new(require!(self.expression())))
                    } else {
                        None
                    };
                    Term::Locate { args, in_list }
                }
                None => Term::Ident(i.to_owned()),
            },

            // term :: 'pick' pick_arglist
            Token::Ident(ref i, _) if i == "pick" => match self.pick_arguments()? {
                Some(args) => Term::Pick(args),
                None => Term::Ident(i.to_owned()),
            },

            Token::Ident(ref i, _) if i == "null" => Term::Null,

            // term :: 'as' '(' input_type ')'
            Token::Ident(ref i, _) if i == "as" => {
                require!(self.exact(Token::Punct(Punctuation::LParen)));
                let input_type = self.input_type()?.unwrap_or_else(InputType::empty);
                require!(self.exact(Token::Punct(Punctuation::RParen)));
                Term::As(input_type)
            }
<<<<<<< HEAD
            // term :: __PROC__
            Token::Ident(ref i, _) if i == "__PROC__" => {
                // We cannot replace with the proc path yet, you don't need one it's fine
                Term::__PROC__
            }

            // term :: __TYPE__
            Token::Ident(ref i, _) if i == "__TYPE__" => {
                // We cannot replace with the typepath yet, so we'll hand back a term we can parse later
                Term::__TYPE__
            }

            // term :: __IMPLIED_TYPE__
            Token::Ident(ref i, _) if i == "__IMPLIED_TYPE__" => {
                // We cannot replace with the typepath yet, so we'll hand back a term we can parse later
                Term::__IMPLIED_TYPE__
            }
=======
>>>>>>> 5f92a24b

            // term :: ident arglist | ident
            Token::Ident(i, _) => {
                let first_token = self.updated_location();
                match self.arguments(&[], &i)? {
                    Some(args) => {
                        self.annotate_precise(start..first_token, || {
                            Annotation::UnscopedCall(i.clone())
                        });
                        Term::Call(i.into(), args)
                    }
                    None => {
                        belongs_to.push(i.clone());
                        self.annotate(start, || Annotation::UnscopedVar(i.clone()));
                        Term::Ident(i)
                    }
                }
            }

            // term :: '..' arglist
            Token::Punct(Punctuation::Super) => {
                self.annotate(start, || Annotation::ParentCall);
                Term::ParentCall(require!(self.arguments(&[], "..")))
            }

            // term :: '.'
            Token::Punct(Punctuation::Dot) => {
                let mut dot_loc = self.location;
                if let Some(ident) = self.ident()? {
                    // prefab
                    // TODO: arrange for this ident to end up in the prefab's annotation
                    Term::Prefab(require!(self.prefab_ex(vec![(PathOp::Dot, ident)])))
                } else if let Some(args) = self.arguments(&[], ".")? {
                    // .() call
                    Term::SelfCall(args)
                } else {
                    // bare dot
                    dot_loc.column += 1;
                    self.annotate_precise(dot_loc..dot_loc, || {
                        Annotation::IncompleteTypePath(Vec::new(), PathOp::Dot)
                    });
                    self.annotate(start, || Annotation::ReturnVal);
                    Term::Ident(".".to_owned())
                }
            }
<<<<<<< HEAD
            Token::Punct(Punctuation::Scope) => {
                if let Some(ident) = self.ident()? {
                    if let Some(args) = self.arguments(&[], "::")? {
                        Term::GlobalCall(Ident2::from(ident), args)
                    } else {
                        Term::GlobalIdent(Ident2::from(ident))
                    }
                } else {
                    // Go away
                    return self.parse_error();
                }
            }
=======
>>>>>>> 5f92a24b
            // term :: path_lit
            t @ Token::Punct(Punctuation::Slash) | t @ Token::Punct(Punctuation::CloseColon) => {
                self.put_back(t);
                Term::Prefab(require!(self.prefab()))
            }

            // term :: str_lit | num_lit
            Token::String(val) => Term::String(val),
            Token::Resource(val) => {
                self.annotate_precise(start..start.add_columns(2 + val.len() as u16), || {
                    Annotation::Resource(val.as_str().into())
                });
                Term::Resource(val)
            }
            Token::Int(val) => Term::Int(val),
            Token::Float(val) => Term::Float(val),

            // term :: '(' expression ')'
            Token::Punct(LParen) => {
                if let Some(()) = self.exact(Token::Punct(Punctuation::RParen))? {
                    self.error("'()' should be replaced with 'null'")
                        .set_severity(Severity::Warning)
                        .register(self.context);
                    Term::Null
                } else {
                    let expr = require!(self.expression());
                    require!(self.exact(Token::Punct(Punctuation::RParen)));
                    Term::Expr(Box::new(expr))
                }
            }

            Token::InterpStringBegin(begin) => {
                let mut parts = Vec::new();
                loop {
                    let expr = self.expression()?;
                    match self.next("']'")? {
                        Token::InterpStringPart(part) => {
                            parts.push((expr, part.into()));
                        }
                        Token::InterpStringEnd(end) => {
                            parts.push((expr, end.into()));
                            break;
                        }
                        _ => return self.parse_error(),
                    }
                }
                Term::InterpString(begin.into(), parts.into())
            }

            other => return self.try_another(other),
        };
        success(Spanned::new(start, term))
    }

    fn list_access(&mut self, belongs_to: &mut Vec<Ident>) -> Status<Spanned<Follow>> {
        let first_location = self.updated_location();

        // follow :: ('[' | '?[') expression ']'
        let kind = match self.next("field access")? {
            Token::Punct(Punctuation::LBracket) => ListAccessKind::Normal,
            Token::Punct(Punctuation::SafeLBracket) => ListAccessKind::Safe,
            other => return self.try_another(other),
        };

        belongs_to.clear();
        let expr = require!(self.expression());
        require!(self.exact(Token::Punct(Punctuation::RBracket)));
        success(Spanned::new(
            first_location,
            Follow::Index(kind, Box::new(expr)),
        ))
    }

    fn follow(&mut self, belongs_to: &mut Vec<Ident>, in_ternary: bool) -> Status<Spanned<Follow>> {
        let first_location = self.updated_location();

        if let Some(follow) = self.list_access(belongs_to)? {
            return success(follow);
        }

        // follow :: '.' ident arglist?
        let kind = match self.next("field access")? {
            // TODO: only apply these rules if there is no whitespace around the punctuation
            Token::Punct(Punctuation::Dot) => PropertyAccessKind::Dot,
            Token::Punct(Punctuation::CloseColon) if !belongs_to.is_empty() || !in_ternary => {
                PropertyAccessKind::Colon
            }
            Token::Punct(Punctuation::SafeDot) => PropertyAccessKind::SafeDot,
            Token::Punct(Punctuation::SafeColon) => PropertyAccessKind::SafeColon,
            Token::Punct(Punctuation::Scope) => PropertyAccessKind::Scope,

            other => return self.try_another(other),
        };

        let mut index_op_loc = self.location;
        let start = self.updated_location();
        let ident = match self.ident()? {
            Some(ident) => ident,
            None => {
                index_op_loc.column += kind.name().len() as u16;
                self.annotate_precise(index_op_loc..index_op_loc, || {
                    Annotation::ScopedMissingIdent(belongs_to.clone())
                });
                // register the parse error, but keep going
                self.context.register_error(self.describe_parse_error());
                String::new()
            }
        };
        let end = self.updated_location();

        let follow = match self.arguments(belongs_to, &ident)? {
            Some(args) => {
                if !belongs_to.is_empty() {
                    let past = std::mem::take(belongs_to);
                    self.annotate_precise(start..end, || {
                        Annotation::ScopedCall(past, ident.clone())
                    });
                }
<<<<<<< HEAD
                match kind {
                    PropertyAccessKind::Scope => Follow::ProcReference(ident.into()),
                    _ => Follow::Call(kind, ident.into(), args),
                }
=======
                Follow::Call(kind, ident.into(), args)
>>>>>>> 5f92a24b
            }
            None => {
                if !belongs_to.is_empty() {
                    self.annotate_precise(start..end, || {
                        Annotation::ScopedVar(belongs_to.clone(), ident.clone())
                    });
                    belongs_to.push(ident.clone());
                }
<<<<<<< HEAD
                match kind {
                    PropertyAccessKind::Scope => Follow::StaticField(ident.into()),
                    _ => Follow::Field(kind, ident.into()),
                }
=======
                Follow::Field(kind, ident.into())
>>>>>>> 5f92a24b
            }
        };
        success(Spanned::new(first_location, follow))
    }

    // TODO: somehow fix the fact that this is basically copy-pasted from
    // follow() above.
    fn field(&mut self, belongs_to: &mut Vec<Ident>, in_ternary: bool) -> Status<Field> {
        let kind = match self.next("field access")? {
            // follow :: '.' ident
            // TODO: only apply these rules if there is no whitespace around the punctuation
            Token::Punct(Punctuation::Dot) => PropertyAccessKind::Dot,
            Token::Punct(Punctuation::CloseColon) if !belongs_to.is_empty() || !in_ternary => {
                PropertyAccessKind::Colon
            }
            Token::Punct(Punctuation::SafeDot) => PropertyAccessKind::SafeDot,
            Token::Punct(Punctuation::SafeColon) => PropertyAccessKind::SafeColon,

            other => return self.try_another(other),
        };

        let mut index_op_loc = self.location;
        let start = self.updated_location();
        let ident = match self.ident()? {
            Some(ident) => ident,
            None => {
                index_op_loc.column += kind.name().len() as u16;
                self.annotate_precise(index_op_loc..index_op_loc, || {
                    Annotation::ScopedMissingIdent(belongs_to.clone())
                });
                // register the parse error, but keep going
                self.context.register_error(self.describe_parse_error());
                String::new()
            }
        };
        let end = self.updated_location();

        if !belongs_to.is_empty() {
            self.annotate_precise(start..end, || {
                Annotation::ScopedVar(belongs_to.clone(), ident.clone())
            });
            belongs_to.push(ident.clone());
        }
        success(Field {
            kind,
            ident: ident.into(),
        })
    }

    /// a parenthesized, comma-separated list of expressions
    fn arguments(&mut self, parents: &[Ident], proc: &str) -> Status<Box<[Expression]>> {
        leading!(self.exact(Token::Punct(Punctuation::LParen)));
        let start = self.location;

        let mut arguments = Vec::new();
        // TODO: account for implicit nulls again
        let result = self.separated(Punctuation::Comma, Punctuation::RParen, Some(()), |this| {
            let arg_start = this.location;
            let result = this.expression();
            this.annotate(arg_start, || Annotation::ProcArgument(arguments.len()));
            match result {
                Ok(Some(expr)) => {
                    arguments.push(expr);
                    SUCCESS
                }
                Ok(None) => Ok(None),
                Err(e) => Err(e),
            }
        });
        let end = self.location; // location of the closing parenthesis
        self.annotate_precise(start..end, || {
            Annotation::ProcArguments(parents.to_owned(), proc.to_owned(), arguments.len())
        });
        match result {
            Ok(Some(_)) => success(arguments.into()),
            Ok(None) => Ok(None),
            Err(e) => Err(e),
        }
    }

    fn pick_arguments(&mut self) -> Status<Box<ast::PickArgs>> {
        leading!(self.exact(Token::Punct(Punctuation::LParen)));
        success(
            require!(
                self.separated(Punctuation::Comma, Punctuation::RParen, None, |this| {
                    let expr = leading!(this.expression());
                    if let Some(()) = this.exact(Token::Punct(Punctuation::Semicolon))? {
                        success((Some(expr), require!(this.expression())))
                    } else {
                        success((None, expr))
                    }
                })
            )
            .into(),
        )
    }

    fn separated<R: Clone, F: FnMut(&mut Self) -> Status<R>>(
        &mut self,
        sep: Punctuation,
        terminator: Punctuation,
        allow_empty: Option<R>,
        mut f: F,
    ) -> Status<Vec<R>> {
        let mut comma_legal = false;
        let mut elems = Vec::new();
        loop {
            if let Some(()) = self.exact(Token::Punct(terminator))? {
                return success(elems);
            } else if let Some(()) = self.exact(Token::Punct(sep))? {
                if comma_legal {
                    comma_legal = false;
                } else if let Some(empty) = allow_empty.clone() {
                    elems.push(empty);
                } else {
                    return self.parse_error();
                }
            } else if !comma_legal {
                let v = f(self);
                elems.push(self.require(v)?);
                comma_legal = true;
            } else {
                return self.parse_error();
            }
        }
    }

    // ------------------------------------------------------------------------
    // Procs

    fn read_any_tt(&mut self, target: &mut Vec<LocatedToken>) -> Status<()> {
        // read a single arbitrary "token tree", either a group or a single token
        let start = self.next("anything")?;
        let kind = TTKind::from_token(&start);
        target.push(LocatedToken::new(self.location(), start));
        let kind = match kind {
            Some(k) => k,
            None => return SUCCESS,
        };
        loop {
            let token = self.next("anything")?;
            if kind.is_end(&token) {
                target.push(LocatedToken::new(self.location(), token));
                return SUCCESS;
            } else {
                self.put_back(token);
                require!(self.read_any_tt(target));
            }
        }
    }
}

fn reconstruct_path(
    node: &str,
<<<<<<< HEAD
    proc_deets: Option<ProcDeclBuilder>,
=======
    proc_kind: Option<ProcDeclKind>,
>>>>>>> 5f92a24b
    var_type: Option<&VarTypeBuilder>,
    last: &str,
) -> Vec<Ident> {
    let mut result = Vec::new();
    for entry in node.split('/').skip(1) {
        result.push(entry.to_owned());
    }
    if let Some(deets) = proc_deets {
        result.push(deets.kind.to_string());
        deets
            .flags
            .to_vec()
            .into_iter()
            .for_each(|elem| result.push(elem.to_string()));
    }
    if let Some(var) = var_type {
        result.extend(var.flags.to_vec().into_iter().map(ToOwned::to_owned));
        result.extend(var.type_path.iter().cloned());
    }
    if !last.is_empty() {
        result.push(last.to_owned());
    }
    result
}<|MERGE_RESOLUTION|>--- conflicted
+++ resolved
@@ -609,21 +609,13 @@
     fn tree_block(
         &mut self,
         current: NodeIndex,
-<<<<<<< HEAD
         proc_builder: Option<ProcDeclBuilder>,
-=======
-        proc_kind: Option<ProcDeclKind>,
->>>>>>> 5f92a24b
         var_type: Option<VarTypeBuilder>,
     ) -> Status<()> {
         leading!(self.exact(Token::Punct(Punctuation::LBrace)));
         require!(self.tree_entries(
             current,
-<<<<<<< HEAD
             proc_builder,
-=======
-            proc_kind,
->>>>>>> 5f92a24b
             var_type,
             Token::Punct(Punctuation::RBrace)
         ));
@@ -633,11 +625,7 @@
     fn tree_entries(
         &mut self,
         current: NodeIndex,
-<<<<<<< HEAD
         proc_builder: Option<ProcDeclBuilder>,
-=======
-        proc_kind: Option<ProcDeclKind>,
->>>>>>> 5f92a24b
         var_type: Option<VarTypeBuilder>,
         terminator: Token,
     ) -> Status<()> {
@@ -744,11 +732,7 @@
     fn tree_entry(
         &mut self,
         mut current: NodeIndex,
-<<<<<<< HEAD
         mut proc_builder: Option<ProcDeclBuilder>,
-=======
-        mut proc_kind: Option<ProcDeclKind>,
->>>>>>> 5f92a24b
         mut var_type: Option<VarTypeBuilder>,
     ) -> Status<()> {
         // tree_entry :: path ';'
@@ -871,11 +855,7 @@
                 } else {
                     let (comment, ()) = require!(self.doc_comment(|this| this.tree_block(
                         current,
-<<<<<<< HEAD
                         proc_builder,
-=======
-                        proc_kind,
->>>>>>> 5f92a24b
                         var_type.clone()
                     )));
                     self.tree.extend_docs(current, comment);
@@ -883,16 +863,12 @@
 
                 let node = self.tree.get_path(current).to_owned();
                 self.annotate(start, || {
-<<<<<<< HEAD
                     Annotation::TreeBlock(reconstruct_path(
                         &node,
                         proc_builder,
                         var_type.as_ref(),
                         "",
                     ))
-=======
-                    Annotation::TreeBlock(reconstruct_path(&node, proc_kind, var_type.as_ref(), ""))
->>>>>>> 5f92a24b
                 });
                 SUCCESS
             }
@@ -913,11 +889,7 @@
                     this.annotate(entry_start, || {
                         Annotation::Variable(reconstruct_path(
                             &node,
-<<<<<<< HEAD
                             proc_builder,
-=======
-                            proc_kind,
->>>>>>> 5f92a24b
                             var_type.as_ref(),
                             last_part,
                         ))
@@ -949,11 +921,7 @@
                 self.put_back(t);
                 require!(self.proc_params_and_body(
                     current,
-<<<<<<< HEAD
                     proc_builder,
-=======
-                    proc_kind,
->>>>>>> 5f92a24b
                     last_part,
                     entry_start,
                     absolute
@@ -981,11 +949,7 @@
                         self.annotate(entry_start, || {
                             Annotation::Variable(reconstruct_path(
                                 &node,
-<<<<<<< HEAD
                                 proc_builder,
-=======
-                                proc_kind,
->>>>>>> 5f92a24b
                                 Some(&var_type),
                                 last_part,
                             ))
@@ -1115,11 +1079,7 @@
     fn proc_params_and_body(
         &mut self,
         current: NodeIndex,
-<<<<<<< HEAD
         proc_builder: Option<ProcDeclBuilder>,
-=======
-        proc_kind: Option<ProcDeclKind>,
->>>>>>> 5f92a24b
         name: &str,
         entry_start: Location,
         absolute: bool,
@@ -1189,14 +1149,9 @@
             location,
             current,
             name,
-<<<<<<< HEAD
             proc_builder,
             parameters,
             return_type,
-=======
-            proc_kind,
-            parameters,
->>>>>>> 5f92a24b
             code,
         ) {
             Ok((idx, proc)) => {
@@ -1204,11 +1159,7 @@
                 // manually performed for borrowck reasons
                 if let Some(dest) = self.annotations.as_mut() {
                     let new_stack =
-<<<<<<< HEAD
                         reconstruct_path(self.tree.get_path(current), proc_builder, None, name);
-=======
-                        reconstruct_path(self.tree.get_path(current), proc_kind, None, name);
->>>>>>> 5f92a24b
                     dest.insert(
                         entry_start..body_start,
                         Annotation::ProcHeader(new_stack.to_vec(), idx),
@@ -2066,28 +2017,19 @@
             expr = require!(self.expression_part(
                 expr,
                 info,
-<<<<<<< HEAD
                 strength,
-=======
->>>>>>> 5f92a24b
                 in_ternary || info.strength == Strength::Conditional
             ));
         }
         success(expr)
     }
 
-<<<<<<< HEAD
     #[allow(clippy::only_used_in_recursion)]
-=======
->>>>>>> 5f92a24b
     fn expression_part(
         &mut self,
         lhs: Expression,
         prev_op: OpInfo,
-<<<<<<< HEAD
         strength: Option<Strength>,
-=======
->>>>>>> 5f92a24b
         in_ternary: bool,
     ) -> Status<Expression> {
         use std::cmp::Ordering;
@@ -2113,10 +2055,7 @@
                     rhs = require!(self.expression_part(
                         rhs,
                         info,
-<<<<<<< HEAD
                         strength,
-=======
->>>>>>> 5f92a24b
                         in_ternary || info.strength == Strength::Conditional
                     ));
                 }
@@ -2432,7 +2371,6 @@
                 require!(self.exact(Token::Punct(Punctuation::RParen)));
                 Term::As(input_type)
             }
-<<<<<<< HEAD
             // term :: __PROC__
             Token::Ident(ref i, _) if i == "__PROC__" => {
                 // We cannot replace with the proc path yet, you don't need one it's fine
@@ -2450,8 +2388,6 @@
                 // We cannot replace with the typepath yet, so we'll hand back a term we can parse later
                 Term::__IMPLIED_TYPE__
             }
-=======
->>>>>>> 5f92a24b
 
             // term :: ident arglist | ident
             Token::Ident(i, _) => {
@@ -2497,7 +2433,6 @@
                     Term::Ident(".".to_owned())
                 }
             }
-<<<<<<< HEAD
             Token::Punct(Punctuation::Scope) => {
                 if let Some(ident) = self.ident()? {
                     if let Some(args) = self.arguments(&[], "::")? {
@@ -2510,8 +2445,6 @@
                     return self.parse_error();
                 }
             }
-=======
->>>>>>> 5f92a24b
             // term :: path_lit
             t @ Token::Punct(Punctuation::Slash) | t @ Token::Punct(Punctuation::CloseColon) => {
                 self.put_back(t);
@@ -2630,14 +2563,10 @@
                         Annotation::ScopedCall(past, ident.clone())
                     });
                 }
-<<<<<<< HEAD
                 match kind {
                     PropertyAccessKind::Scope => Follow::ProcReference(ident.into()),
                     _ => Follow::Call(kind, ident.into(), args),
                 }
-=======
-                Follow::Call(kind, ident.into(), args)
->>>>>>> 5f92a24b
             }
             None => {
                 if !belongs_to.is_empty() {
@@ -2646,14 +2575,10 @@
                     });
                     belongs_to.push(ident.clone());
                 }
-<<<<<<< HEAD
                 match kind {
                     PropertyAccessKind::Scope => Follow::StaticField(ident.into()),
                     _ => Follow::Field(kind, ident.into()),
                 }
-=======
-                Follow::Field(kind, ident.into())
->>>>>>> 5f92a24b
             }
         };
         success(Spanned::new(first_location, follow))
@@ -2808,11 +2733,7 @@
 
 fn reconstruct_path(
     node: &str,
-<<<<<<< HEAD
     proc_deets: Option<ProcDeclBuilder>,
-=======
-    proc_kind: Option<ProcDeclKind>,
->>>>>>> 5f92a24b
     var_type: Option<&VarTypeBuilder>,
     last: &str,
 ) -> Vec<Ident> {
