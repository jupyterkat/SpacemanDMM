--- conflicted
+++ resolved
@@ -112,10 +112,7 @@
             env_file: self.env_file.clone(),
             include_stack: Default::default(),
             include_locations: Default::default(),
-<<<<<<< HEAD
             multiple_locations: Default::default(),
-=======
->>>>>>> 5f92a24b
             history: Default::default(), // TODO: support branching a second time
             defines,
             maps: Default::default(),
@@ -141,10 +138,7 @@
             env_file: self.env_file.clone(),
             include_stack: Default::default(),
             include_locations: Default::default(),
-<<<<<<< HEAD
             multiple_locations: Default::default(),
-=======
->>>>>>> 5f92a24b
             history: Default::default(), // TODO: support branching a second time
             defines: DefineMap::from_history(self, self.last_input_loc),
             maps: Default::default(),
@@ -710,7 +704,6 @@
         // All DM source is effectively `#pragma once`.
         let file_id = self.context.register_file(register);
         if let Some(&loc) = self.include_locations.get(&file_id) {
-<<<<<<< HEAD
             if self.multiple_locations.get(&file_id).is_none() {
                 Err(DMError::new(
                     self.last_input_loc,
@@ -726,15 +719,6 @@
                     lexer: Lexer::from_read(self.context, file_id, read)?,
                 })
             }
-=======
-            Err(DMError::new(
-                self.last_input_loc,
-                format!("duplicate #include {:?}", path),
-            )
-            .set_severity(Severity::Warning)
-            .with_note(loc, "previously included here")
-            .with_errortype("duplicate_include"))
->>>>>>> 5f92a24b
         } else {
             self.include_locations.insert(file_id, self.last_input_loc);
             Ok(Include::File {
@@ -790,11 +774,7 @@
 
         const ALL_DIRECTIVES: &[&str] = &[
             "if", "ifdef", "ifndef", "elif", "else", "endif", "include", "define", "undef", "warn",
-<<<<<<< HEAD
             "error", "pragma",
-=======
-            "error",
->>>>>>> 5f92a24b
         ];
         let disabled = !inside_condition && self.is_disabled();
         match read {
@@ -1089,7 +1069,6 @@
                             self.last_input_loc,
                             format!("#{} {}", ident, text),
                         ));
-<<<<<<< HEAD
                     }
                     "pragma" if disabled => {}
                     "pragma" => {
@@ -1099,8 +1078,6 @@
                             self.multiple_locations
                                 .insert(pragma_use_loc.file, pragma_use_loc);
                         }
-=======
->>>>>>> 5f92a24b
                     }
                     // none of this other stuff should even exist
                     other => {
@@ -1328,24 +1305,6 @@
                                     // read the next ident and concat it into the previous ident
                                 }
                                 // hash = must be followed by a param name, stringify the whole argument
-<<<<<<< HEAD
-                                Token::Punct(Punctuation::Hash) => {
-                                    match input.next() {
-                                        Some(Token::Ident(argname, _)) => {
-                                            match params.iter().position(|x| *x == argname) {
-                                                Some(i) => {
-                                                    let mut string = String::new();
-                                                    for each in &args[i] {
-                                                        use std::fmt::Write;
-                                                        if !string.is_empty() {
-                                                            string.push(' ');
-                                                        }
-                                                        let _e = write!(string, "{}", each);
-                                                        #[cfg(debug_assertions)]
-                                                        {
-                                                            _e.unwrap();
-                                                        }
-=======
                                 Token::Punct(Punctuation::Hash) => match input.next() {
                                     Some(Token::Ident(argname, _)) => {
                                         match params.iter().position(|x| *x == argname) {
@@ -1360,33 +1319,10 @@
                                                     #[cfg(debug_assertions)]
                                                     {
                                                         _e.unwrap();
->>>>>>> 5f92a24b
                                                     }
-                                                    expansion.push_back(Token::String(string));
                                                 }
-                                                None => return Err(DMError::new(
-                                                    self.last_input_loc,
-                                                    format!(
-                                                        "can't stringify non-argument ident {:?}",
-                                                        argname
-                                                    ),
-                                                )),
+                                                expansion.push_back(Token::String(string));
                                             }
-<<<<<<< HEAD
-                                        }
-                                        Some(tok) => {
-                                            return Err(DMError::new(
-                                                self.last_input_loc,
-                                                format!("can't stringify non-ident '{}'", tok),
-                                            ))
-                                        }
-                                        None => {
-                                            return Err(DMError::new(
-                                                self.last_input_loc,
-                                                "can't stringify EOF",
-                                            ))
-                                        }
-=======
                                             None => {
                                                 return Err(DMError::new(
                                                     self.last_input_loc,
@@ -1397,7 +1333,6 @@
                                                 ))
                                             }
                                         }
->>>>>>> 5f92a24b
                                     }
                                     Some(tok) => {
                                         return Err(DMError::new(
