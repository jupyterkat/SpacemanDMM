use dreammaker as dm;

<<<<<<< HEAD
use core::panic;

use dm::ast::*;
use dm::constants::*;
=======
>>>>>>> 5f92a24b
use dm::objtree::ObjectTree;
use dm::preprocessor::Preprocessor;
use dm::*;

fn with_code<F: FnOnce(Context, ObjectTree)>(code: &'static str, f: F) {
    let context = Context::default();
    let path = std::path::PathBuf::from(r"test.dm");
    let pp = Preprocessor::from_buffer(&context, path, code.trim());
    let indents = indents::IndentProcessor::new(&context, pp);
    let mut parser = parser::Parser::new(&context, indents);
    parser.enable_procs();
    let _tree = parser.parse_object_tree();

    f(context, _tree)
}

#[test]
fn check_semicolon_in_proc_parameters() {
    with_code(
        "
#define DEF1 0x01;
#define DEF2 \"asdf\" as text;

/proc/darn(foo = DEF1, bar = DEF2, anotherarg = 1)
",
        |context, _| {
            let errors = context.errors();
            assert_eq!(errors.len(), 2);

            for error in errors.iter() {
                assert_eq!(
                    error.errortype().expect("No errortype set!"),
                    "semicolon_in_proc_parameter"
                );
            }
        },
    );
<<<<<<< HEAD
}

#[test]
fn process_scope() {
    with_code(
        "
/datum/test
    var/hell = type::base
    var/base = 10
    var/heck = type::base
    var/static/stat = 1
    var/proc_holder = type::reference()

/datum/test/proc/reference()

/datum/test/sub
    base = parent_type::base + 10
    heck = /datum/test::heck + 2

var/global/bill = 1

/proc/work()
    var/x = /datum/test::base
    var/datum/test/larry = /datum/test
    x = larry::stat
    x = /datum/test::reference()
    /datum/test::stat = 2
    ::extra()
    x = ::bill

/proc/extra()
",
        |context, tree| {
            let errors = context.errors();

            // Check for errors
            let mut sum_errors: Vec<String> = vec![];
            for error in errors.iter() {
                sum_errors.push(format!("{}", error));
            }
            if !sum_errors.is_empty() {
                panic!("\n{}", sum_errors.join("\n").as_str());
            }
            // test type::var in typedef
            let parent_type = tree.find("/datum/test").unwrap();
            let type_read = parent_type.get_value("heck").unwrap();
            let Some(constant) = type_read.constant.as_ref() else {
                panic!("Failed to constant evaluate :: operator")
            };
            if let Constant::Float(value) = constant {
                assert_eq!(*value, 10f32)
            } else {
                panic!(
                    "{} was expected to be a float, but it wasn't!",
                    type_read.constant.as_ref().unwrap()
                )
            }
            // test type::proc() in typedef
            let parent_type = tree.find("/datum/test").unwrap();
            let type_read = parent_type.get_value("proc_holder").unwrap();
            let Some(constant) = type_read.constant.as_ref() else {
                panic!("Failed to constant evaluate :: proc operator")
            };
            if let Constant::Prefab(value) = constant {
                let pop_list = FormatTreePath(&value.path).to_string();
                assert_eq!(pop_list, "/datum/test/proc/reference")
            } else {
                panic!(
                    "{} was expected to be a path, but it wasn't!",
                    type_read.constant.as_ref().unwrap()
                )
            }
            //  parent_type::var in a subtype
            let child_type = tree.find("/datum/test/sub").unwrap();
            let type_read = child_type.get_value("base").unwrap();
            let Some(constant) = type_read.constant.as_ref() else {
                panic!("Failed to constant evaluate :: operator")
            };
            if let Constant::Float(value) = constant {
                assert_eq!(*value, 10f32 + 10f32)
            } else {
                panic!(
                    "{} was expected to be a float, but it wasn't!",
                    type_read.constant.as_ref().unwrap()
                )
            }
            // /datum/explicit::var in a type
            let child_type = tree.find("/datum/test/sub").unwrap();
            let type_read = child_type.get_value("heck").unwrap();
            let Some(constant) = type_read.constant.as_ref() else {
                panic!("Failed to constant evaluate :: operator")
            };
            if let Constant::Float(value) = constant {
                assert_eq!(*value, 10f32 + 2f32)
            } else {
                panic!(
                    "{} was expected to be a float, but it wasn't!",
                    type_read.constant.as_ref().unwrap()
                )
            }
            let global_procs = tree.root();
            let work_proc = global_procs.get_proc("work").unwrap();
            let work_code = work_proc
                .code
                .as_ref()
                .unwrap()
                .iter()
                .map(|statement| &statement.elem)
                .collect::<Vec<&Statement>>();
            // /datum/explicit::var
            let Statement::Var(x_init) = work_code.first().unwrap() else {
                panic!("First statement was not an expression")
            };
            let Expression::Base { term: _, follow } = x_init.value.as_ref().unwrap() else {
                panic!("/datum/test::base was NOT evaluated as a base expression")
            };
            match &follow.first().unwrap().elem {
                Follow::StaticField(field) => {
                    if field != "base" {
                        panic!("/datum/test::base did not eval base as the var to read")
                    }
                }
                _ => panic!("/datum/test::base failed to eval :: as a static field"),
            }
            // implicit_type::variable
            let Statement::Expr(larrys_read) = work_code.get(2).unwrap() else {
                panic!("Third statement was not an expression")
            };

            let Expression::AssignOp { op: _, lhs: _, rhs } = larrys_read else {
                panic!("x = larry::stat was NOT evaluated as an assignment expression")
            };
            let Expression::Base {
                term: _,
                ref follow,
            } = **rhs
            else {
                panic!("larry::stat was NOT evaluated as a base expression")
            };
            match &follow.first().unwrap().elem {
                Follow::StaticField(field) => {
                    if field != "stat" {
                        panic!("larry::stat did not eval stat as the var to read")
                    }
                }
                _ => panic!("larry::stat failed to eval :: as a static field"),
            }

            // /datum/explicit::proc()
            let Statement::Expr(proc_ref) = work_code.get(3).unwrap() else {
                panic!("Fourth statement was not an expression")
            };

            let Expression::AssignOp { op: _, lhs: _, rhs } = proc_ref else {
                panic!("x = /datum/test::reference() was NOT evaluated as an assignment expression")
            };
            let Expression::Base {
                term: _,
                ref follow,
            } = **rhs
            else {
                panic!("/datum/test::reference() was NOT evaluated as a base expression")
            };
            match &follow.first().unwrap().elem {
                Follow::ProcReference(proc_name) => {
                    if proc_name != "reference" {
                        panic!(
                            "/datum/test::reference() did not eval reference() as the ref to read"
                        )
                    }
                }
                _ => panic!("/datum/test::reference() failed to eval :: as a proc reference"),
            }
            // /datum/explicit::static_var = value
            let Statement::Expr(static_set) = work_code.get(4).unwrap() else {
                panic!("Fifth statement was not an expression")
            };

            let Expression::AssignOp { op: _, lhs, rhs: _ } = static_set else {
                panic!("/datum/test::stat = 2 was NOT evaluated as an assignment expression")
            };
            let Expression::Base {
                term: _,
                ref follow,
            } = **lhs
            else {
                panic!("/datum/test::stat was NOT evaluated as a base expression")
            };
            match &follow.first().unwrap().elem {
                Follow::StaticField(field) => {
                    if field != "stat" {
                        panic!("/datum/test::stat did not eval stat as the var to set")
                    }
                }
                _ => panic!("/datum/test::stat failed to eval :: as a static field"),
            }
            // ::global_proc()
            let Statement::Expr(static_set) = work_code.get(5).unwrap() else {
                panic!("Sixth statement was not an expression")
            };

            let Expression::Base { term, follow: _ } = static_set else {
                panic!("::extra() was NOT evaluated as a base expression")
            };
            match &term.elem {
                Term::GlobalCall(function, _) => {
                    if function != "extra" {
                        panic!("::extra() did not eval extra as the proc to call")
                    }
                }
                _ => panic!("::extra() failed to eval :: as a global call"),
            }
            // ::global_var
            let Statement::Expr(proc_ref) = work_code.get(6).unwrap() else {
                panic!("Seventh statement was not an expression")
            };

            let Expression::AssignOp { op: _, lhs: _, rhs } = proc_ref else {
                panic!("x = ::bill was NOT evaluated as an assignment expression")
            };
            let Expression::Base {
                ref term,
                follow: _,
            } = **rhs
            else {
                panic!("::bill was NOT evaluated as a base expression")
            };
            match &term.elem {
                Term::GlobalIdent(field) => {
                    if field != "bill" {
                        panic!("::bill did not eval bill as the global var to read")
                    }
                }
                _ => panic!("::bill failed to eval :: as a global var read"),
            }
        },
    )
=======
>>>>>>> 5f92a24b
}<|MERGE_RESOLUTION|>--- conflicted
+++ resolved
@@ -1,12 +1,9 @@
 use dreammaker as dm;
 
-<<<<<<< HEAD
 use core::panic;
 
 use dm::ast::*;
 use dm::constants::*;
-=======
->>>>>>> 5f92a24b
 use dm::objtree::ObjectTree;
 use dm::preprocessor::Preprocessor;
 use dm::*;
@@ -44,7 +41,6 @@
             }
         },
     );
-<<<<<<< HEAD
 }
 
 #[test]
@@ -282,6 +278,4 @@
             }
         },
     )
-=======
->>>>>>> 5f92a24b
 }