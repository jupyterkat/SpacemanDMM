--- conflicted
+++ resolved
@@ -129,27 +129,16 @@
 
 fn random_range() -> RangeInclusive<u64> {
     let offset = rand::random::<u64>();
-<<<<<<< HEAD
-    let len: u64;
-    if rand::random::<bool>() {
-        len = cmp::min(
+    let len: u64 = if rand::random::<bool>() {
+        cmp::min(
             rand::random::<u64>() % 500,
             0xff_ff_ff_ff_ff_ff_ff_ff - offset,
         )
     } else {
-        len = rand::random::<u64>() % (0xff_ff_ff_ff_ff_ff_ff_ff - offset)
-    }
-
-    return RangeInclusive::new(offset, offset + len);
-=======
-    let len: u64 = if rand::random::<bool>() {
-        cmp::min(rand::random::<u64>()%500, 0xff_ff_ff_ff_ff_ff_ff_ff - offset)
-    } else {
-        rand::random::<u64>()%(0xff_ff_ff_ff_ff_ff_ff_ff - offset)
+        rand::random::<u64>() % (0xff_ff_ff_ff_ff_ff_ff_ff - offset)
     };
 
-    RangeInclusive::new(offset, offset+len)
->>>>>>> 9467bd3a
+    RangeInclusive::new(offset, offset + len)
 }
 
 #[test]
@@ -170,12 +159,11 @@
             assert!(!t.contains(range));
             //assert!(t.test_theban_interval_tree());
         };
-<<<<<<< HEAD
         let query = random_range();
         let should = set
             .iter()
             .filter(|r| crate::range::intersect(&query, r))
-            .map(|r| r.clone())
+            .copied()
             .collect::<Vec<RangeInclusive<u64>>>();
         let is = t
             .range(query)
@@ -183,11 +171,4 @@
             .collect::<Vec<RangeInclusive<u64>>>();
         assert_eq!(should, is);
     }
-=======
-    let query = random_range();
-    let should = set.iter().filter(|r| crate::range::intersect(&query, r)).copied().collect::<Vec<RangeInclusive<u64>>>();
-    let is = t.range(query).map(|(r,_)| r).collect::<Vec<RangeInclusive<u64>>>();
-    assert_eq!(should, is);
-    };
->>>>>>> 9467bd3a
 }