use crate::iterators::{IntoIter, RangePairIter};
use crate::node::{height, Node};
use crate::range::RangeInclusive;
use std::collections::Bound;

/// An interval tree.
#[derive(Debug, Clone)]
pub struct IntervalTree<K, V> {
    pub(crate) root: Option<Box<Node<K, V>>>,
}

impl<K, V> Default for IntervalTree<K, V> {
    fn default() -> Self {
        IntervalTree { root: None }
    }
}

impl<K, V> IntervalTree<K, V> {
    /// This function will construct a new empty IntervalTree.
    /// # Examples
    /// ```
    /// extern crate interval_tree;
    /// let mut t=interval_tree::IntervalTree::<u64, i32>::new();
    /// ```
    pub fn new() -> Self {
        IntervalTree { root: None }
    }

    /// This function will return true if the tree is empty, false otherwise.
    /// # Examples
    /// ```
    /// extern crate interval_tree;
    ///
    /// let mut t=interval_tree::IntervalTree::<u64, i32>::new();
    /// assert!(t.is_empty());
    /// t.insert(interval_tree::range(2,2),25);
    /// assert!(!t.is_empty());
    ///
    /// ```
    pub fn is_empty(&self) -> bool {
        self.root.is_none()
    }

    /// This function will return the hieght of the tree. An empty tree hash height 0, one with only
    /// one elemente has height 1 etc.
    /// # Examples
    /// ```
    /// extern crate interval_tree;
    ///
    /// let mut t=interval_tree::IntervalTree::<u64, i32>::new();
    /// assert_eq!(t.height(), 0);
    /// t.insert(interval_tree::range(2,2),3);
    /// assert_eq!(t.height(), 1);
    ///
    /// ```
    pub fn height(&self) -> usize {
        height(&self.root) as usize
    }
}

impl<K: Ord + Clone, V> IntervalTree<K, V> {
    /// This function will insert the key,value pair into the tree, appending to
    /// the old data if the key is already part of the tree.
    ///
    /// # Examples
    /// ```
    /// extern crate interval_tree;
    ///
    /// let mut t=interval_tree::IntervalTree::<u64, i32>::new();
    /// t.insert(interval_tree::range(2,2),25);
    /// assert_eq!(t.get(interval_tree::range(2,2)), Some(&[25][..]));
    /// t.insert(interval_tree::range(2,2),30);
    /// assert_eq!(t.get(interval_tree::range(2,2)), Some(&[25, 30][..]));
    /// ```
    pub fn insert(&mut self, key: RangeInclusive<K>, data: V) {
        self.root = Some(match self.root.take() {
            Some(box_to_node) => box_to_node.insert(key, data),
            None => Box::new(Node::new(key, data)),
        });
    }

    /// This function will remove the key,value pair from the tree, doing nothing if the key is not
    /// part of the tree.
    /// # Examples
    /// ```
    /// extern crate interval_tree;
    ///
    /// let mut t=interval_tree::IntervalTree::<u64, i32>::new();
    /// t.insert(interval_tree::range(2,2),25);
    /// t.remove(interval_tree::range(2,2));
    /// assert!(t.is_empty());
    /// // deleting nonexistant keys doesn't do anything
    /// t.remove(interval_tree::range(3,3));
    /// assert!(t.is_empty());
    /// ```
    pub fn remove(&mut self, key: RangeInclusive<K>) {
        if let Some(box_to_node) = self.root.take() {
<<<<<<< HEAD
            self.root = box_to_node.delete(key)
=======
            self.root = box_to_node.delete(key);
>>>>>>> 9467bd3a
        }
    }

    /// This function will return the Some(data) stored under the given key or None if the key is not
    /// known.
    /// # Examples
    /// ```
    /// extern crate interval_tree;
    ///
    /// let mut t=interval_tree::IntervalTree::<u64, i32>::new();
    /// t.insert(interval_tree::range(2,2),25);
    /// assert_eq!(t.get(interval_tree::range(2,2)), Some(&[25][..]));
    /// assert_eq!(t.get(interval_tree::range(3,3)), None);
    ///
    /// ```
    pub fn get(&self, key: RangeInclusive<K>) -> Option<&[V]> {
        match self.root {
            Some(ref box_to_node) => box_to_node.search(&key),
            None => None,
        }
    }

    /// This function will return the data stored under the given key or the default if the key is not
    /// known.
    /// # Examples
    /// ```
    /// extern crate interval_tree;
    ///
    /// let mut t=interval_tree::IntervalTree::<u64, i32>::new();
    /// t.insert(interval_tree::range(2,2),25);
    /// assert_eq!(t.get_or(interval_tree::range(2,2),&[2000]), &[25]);
    /// assert_eq!(t.get_or(interval_tree::range(3,3),&[2000]), &[2000]);
    ///
    /// ```
    pub fn get_or<'a>(&'a self, key: RangeInclusive<K>, default: &'a [V]) -> &'a [V] {
        self.get(key).unwrap_or(default)
    }

    /// This function will return true if the tree contains the given key, false otherwise
    /// # Examples
    /// ```
    /// extern crate interval_tree;
    ///
    /// let mut t=interval_tree::IntervalTree::<u64, i32>::new();
    /// t.insert(interval_tree::range(2,2),25);
    /// assert!(!t.contains(interval_tree::range(3,3)));
    /// assert!(t.contains(interval_tree::range(2,2)));
    ///
    /// ```
    pub fn contains(&self, key: RangeInclusive<K>) -> bool {
        self.get(key).is_some()
    }

    /// This function will return the key/value pair with the smallest key in the tree, or None if the
    /// tree is empty.
    /// # Examples
    /// ```
    /// extern crate interval_tree;
    ///
    /// let mut t=interval_tree::IntervalTree::<u64, u64>::new();
    /// t.insert(interval_tree::range(2,2),25);
    /// t.insert(interval_tree::range(3,3),50);
    /// assert_eq!(t.min().unwrap().0, &interval_tree::range(2,2));
    /// assert_eq!(t.min().unwrap().1, &[25]);
    ///
    /// ```
    pub fn min(&self) -> Option<(&'_ RangeInclusive<K>, &'_ [V])> {
        self.root.as_ref().map(|n| n.min_pair())
    }

    /// This function will return the key/value pair with the biggest key in the tree, or None if the
    /// tree is empty.
    /// # Examples
    /// ```
    /// extern crate interval_tree;
    ///
    /// let mut t=interval_tree::IntervalTree::<u64, i32>::new();
    /// t.insert(interval_tree::range(2,2),25);
    /// t.insert(interval_tree::range(3,3),50);
    /// assert_eq!(t.max().unwrap().0, &interval_tree::range(3,3));
    /// assert_eq!(t.max().unwrap().1, &[50]);
    ///
    /// ```
    pub fn max(&self) -> Option<(&'_ RangeInclusive<K>, &'_ [V])> {
        self.root.as_ref().map(|n| n.max_pair())
    }

    /// Merge all (key, value) pairs from another tree into this one, consuming it.
    pub fn merge(&mut self, other: IntervalTree<K, V>) {
        for (k, v) in other.into_iter() {
            self.insert(k, v);
        }
    }
}

impl<K: Ord + Clone, V> IntoIterator for IntervalTree<K, V> {
    type Item = <IntoIter<K, V> as Iterator>::Item;

    type IntoIter = IntoIter<K, V>;

    /// Return an iterator for all (key,value) pairs in the tree, consuming the tree in the process.
    fn into_iter(self) -> Self::IntoIter {
        Self::IntoIter::new(self)
    }
}

impl<K: Ord, V> IntervalTree<K, V> {
    /// This function will return a read only iterator for all (key,value) pairs between the two
    /// bounds.
    /// # Examples
    /// ```
    /// //[...]
    /// # let mut t=interval_tree::IntervalTree::<u64, i32>::new();
    /// for (key,val) in t.range(interval_tree::range(9, 100)) {
    ///     println!("{:?} -> {}",key,val)
    /// }
    ///
    /// ```
    pub fn range(&self, range: RangeInclusive<K>) -> RangePairIter<K, V> {
        RangePairIter::new(
            self,
            Bound::Included(range.start),
            Bound::Included(range.end),
        )
    }

    /// This function will return a read only iterator for all (key,value) pairs in the tree.
    /// # Examples
    /// ```
    /// # let mut t=interval_tree::IntervalTree::<u64, i32>::new();
    /// for (key,val) in t.iter() {
    ///     println!("{:?} -> {}",key,val)
    /// }
    ///
    /// ```
    pub fn iter(&self) -> RangePairIter<K, V> {
        RangePairIter::new(self, Bound::Unbounded, Bound::Unbounded)
    }
}

#[cfg(test)]
mod tests {
    extern crate rand;
    use crate::node::tests::is_interval_tree;
    use crate::range::RangeInclusive;

    type IntervalTree<V> = super::IntervalTree<u64, V>;

    fn random_range() -> RangeInclusive<u64> {
<<<<<<< HEAD
        let offset = rand::random::<u64>() % 50;
        let len: u64;
        len = rand::random::<u64>() % 50;
        crate::range(offset, offset + len)
=======
        let offset = rand::random::<u64>()%50;
        let len: u64 = rand::random::<u64>()%50;
        crate::range(offset, offset+len)
>>>>>>> 9467bd3a
    }

    #[test]
    fn test_fuzz() {
        let mut t = IntervalTree::<i32>::new();
        for _ in 1..5000 {
            let decision = rand::random::<bool>();
            let range = random_range();
            if decision {
                t.insert(range, 1337);
                assert!(t.contains(range));
                assert!(is_interval_tree(&t.root));
            } else {
                t.remove(range);
                assert!(!t.contains(range));
                assert!(is_interval_tree(&t.root));
            };
<<<<<<< HEAD
        }
        return;
=======
        };
>>>>>>> 9467bd3a
    }
}<|MERGE_RESOLUTION|>--- conflicted
+++ resolved
@@ -95,11 +95,7 @@
     /// ```
     pub fn remove(&mut self, key: RangeInclusive<K>) {
         if let Some(box_to_node) = self.root.take() {
-<<<<<<< HEAD
-            self.root = box_to_node.delete(key)
-=======
             self.root = box_to_node.delete(key);
->>>>>>> 9467bd3a
         }
     }
 
@@ -249,16 +245,9 @@
     type IntervalTree<V> = super::IntervalTree<u64, V>;
 
     fn random_range() -> RangeInclusive<u64> {
-<<<<<<< HEAD
         let offset = rand::random::<u64>() % 50;
-        let len: u64;
-        len = rand::random::<u64>() % 50;
+        let len: u64 = rand::random::<u64>() % 50;
         crate::range(offset, offset + len)
-=======
-        let offset = rand::random::<u64>()%50;
-        let len: u64 = rand::random::<u64>()%50;
-        crate::range(offset, offset+len)
->>>>>>> 9467bd3a
     }
 
     #[test]
@@ -276,11 +265,6 @@
                 assert!(!t.contains(range));
                 assert!(is_interval_tree(&t.root));
             };
-<<<<<<< HEAD
-        }
-        return;
-=======
-        };
->>>>>>> 9467bd3a
+        }
     }
 }